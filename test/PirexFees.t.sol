--- conflicted
+++ resolved
@@ -16,29 +16,6 @@
     uint8 internal constant MAX_TREASURY_PERCENT = 75;
 
     /**
-<<<<<<< HEAD
-        @notice Get PirexFee variables that are frequently accessed
-        @return feeNumerator     uint256  Fee numerator (i.e. fee value)
-        @return treasury         address  Treasury address
-        @return contributors     address  Contributors address
-     */
-    function _getPirexFeeVariables(PirexGmx.Fees f)
-        internal
-        view
-        returns (
-            uint256 feeNumerator,
-            address treasury,
-            address contributors
-        )
-    {
-        feeNumerator = pirexGmx.fees(f);
-        treasury = pirexFees.treasury();
-        contributors = pirexFees.contributors();
-    }
-
-    /**
-=======
->>>>>>> a8a0ac40
         @notice Calculate the expected PirexFee fee values
         @param  assets                            uint256  Underlying GMX or GLP token assets
         @param  feeNumerator                      uint256  Fee numerator
@@ -58,10 +35,6 @@
             uint256 expectedContributorsDistribution
         )
     {
-        uint256 feeDenominator = pirexGmx.FEE_DENOMINATOR();
-        uint256 feePercent = pirexFees.PERCENT_DENOMINATOR();
-        uint256 treasuryPercent = pirexFees.treasuryPercent();
-
         expectedDistribution = (assets * feeNumerator) / feeDenominator;
         expectedTreasuryDistribution =
             (expectedDistribution * treasuryPercent) /
@@ -300,20 +273,7 @@
         pirexGmx.setFee(PirexGmx.Fees.Deposit, depositFee);
 
         ERC20 token = pxGmx;
-        (
-<<<<<<< HEAD
-            uint256 feeNumerator,
-            address treasury,
-            address contributors
-        ) = _getPirexFeeVariables(PirexGmx.Fees.Deposit);
-=======
-            uint256 expectedDistribution,
-            uint256 expectedTreasuryDistribution,
-            uint256 expectedContributorsDistribution
-        ) = _calculateExpectedPirexFeeValues(gmxAmount, depositFee);
->>>>>>> a8a0ac40
-
-        assertEq(depositFee, depositFee);
+
         assertEq(0, token.balanceOf(treasury));
         assertEq(0, token.balanceOf(contributors));
 
@@ -328,7 +288,7 @@
                 uint256 expectedDistribution,
                 uint256 expectedTreasuryDistribution,
                 uint256 expectedContributorsDistribution
-            ) = _calculateExpectedPirexFeeValues(gmxAmount, feeNumerator);
+            ) = _calculateExpectedPirexFeeValues(gmxAmount, depositFee);
 
             totalExpectedTreasuryDistribution += expectedTreasuryDistribution;
             totalExpectedContributorsDistribution += expectedContributorsDistribution;
@@ -374,44 +334,19 @@
         pirexGmx.setFee(PirexGmx.Fees.Deposit, depositFee);
 
         ERC20 token = pxGlp;
-<<<<<<< HEAD
-        (
-            uint256 feeNumerator,
-            address treasury,
-            address contributors
-        ) = _getPirexFeeVariables(PirexGmx.Fees.Deposit);
-
-        assertEq(depositFee, pirexGmx.fees(PirexGmx.Fees.Deposit));
-=======
-
-        assertEq(0, token.balanceOf(address(this)));
->>>>>>> a8a0ac40
+
         assertEq(0, token.balanceOf(treasury));
         assertEq(0, token.balanceOf(contributors));
 
         uint256 totalExpectedTreasuryDistribution;
         uint256 totalExpectedContributorsDistribution;
 
-<<<<<<< HEAD
         // Perform pxGLP deposit using ETH for all test accounts and assert fees
         for (uint256 i; i < testAccounts.length; ++i) {
             (uint256 postFeeAmount, uint256 feeAmount) = _depositGlpETH(
                 ethAmount,
                 testAccounts[i]
             );
-=======
-        (uint256 deposited, uint256 postFeeAmount, uint256 feeAmount) = pirexGmx
-            .depositGlpETH{value: ethAmount}(
-            1,
-            _calculateMinGlpAmount(address(0), ethAmount, 18),
-            address(this)
-        );
-        (
-            uint256 expectedDistribution,
-            uint256 expectedTreasuryDistribution,
-            uint256 expectedContributorsDistribution
-        ) = _calculateExpectedPirexFeeValues(deposited, depositFee);
->>>>>>> a8a0ac40
 
             (
                 uint256 expectedDistribution,
@@ -419,7 +354,7 @@
                 uint256 expectedContributorsDistribution
             ) = _calculateExpectedPirexFeeValues(
                     postFeeAmount + feeAmount,
-                    feeNumerator
+                    depositFee
                 );
 
             totalExpectedTreasuryDistribution += expectedTreasuryDistribution;
@@ -438,7 +373,6 @@
 
             pirexFees.distributeFees(token);
 
-<<<<<<< HEAD
             assertEq(
                 totalExpectedTreasuryDistribution,
                 token.balanceOf(treasury)
@@ -448,14 +382,6 @@
                 token.balanceOf(contributors)
             );
         }
-=======
-        assertEq(deposited, postFeeAmount + feeAmount);
-        assertEq(expectedTreasuryDistribution, token.balanceOf(treasury));
-        assertEq(
-            expectedContributorsDistribution,
-            token.balanceOf(contributors)
-        );
->>>>>>> a8a0ac40
     }
 
     /**
@@ -473,55 +399,26 @@
 
         pirexGmx.setFee(PirexGmx.Fees.Deposit, depositFee);
 
-<<<<<<< HEAD
-        (
-            uint256 feeNumerator,
-            address treasury,
-            address contributors
-        ) = _getPirexFeeVariables(PirexGmx.Fees.Deposit);
-
-        assertEq(depositFee, feeNumerator);
-=======
-        // Commented out due to "Stack too deep..." error
-        // ERC20 token = pxGlp;
-
->>>>>>> a8a0ac40
         assertEq(0, pxGlp.balanceOf(treasury));
         assertEq(0, pxGlp.balanceOf(contributors));
 
         uint256 totalExpectedTreasuryDistribution;
         uint256 totalExpectedContributorsDistribution;
 
-<<<<<<< HEAD
         // Perform pxGLP deposit using WBTC (ERC20) for all test accounts and assert fees
         for (uint256 i; i < testAccounts.length; ++i) {
-            (uint256 postFeeAmount, uint256 feeAmount) = _depositGlp(
+            (uint256 deposited, , ) = _depositGlp(
                 wbtcAmount,
                 testAccounts[i]
             );
-=======
-        (uint256 deposited, uint256 postFeeAmount, uint256 feeAmount) = pirexGmx
-            .depositGlp(
-                address(WBTC),
-                wbtcAmount,
-                1,
-                _calculateMinGlpAmount(address(WBTC), wbtcAmount, 8),
-                address(this)
-            );
-        (
-            uint256 expectedDistribution,
-            uint256 expectedTreasuryDistribution,
-            uint256 expectedContributorsDistribution
-        ) = _calculateExpectedPirexFeeValues(deposited, depositFee);
->>>>>>> a8a0ac40
 
             (
                 uint256 expectedDistribution,
                 uint256 expectedTreasuryDistribution,
                 uint256 expectedContributorsDistribution
             ) = _calculateExpectedPirexFeeValues(
-                    postFeeAmount + feeAmount,
-                    feeNumerator
+                    deposited,
+                    depositFee
                 );
 
             totalExpectedTreasuryDistribution += expectedTreasuryDistribution;
@@ -540,7 +437,6 @@
 
             pirexFees.distributeFees(pxGlp);
 
-<<<<<<< HEAD
             assertEq(
                 totalExpectedTreasuryDistribution,
                 pxGlp.balanceOf(treasury)
@@ -550,14 +446,6 @@
                 pxGlp.balanceOf(contributors)
             );
         }
-=======
-        assertEq(deposited, postFeeAmount + feeAmount);
-        assertEq(expectedTreasuryDistribution, pxGlp.balanceOf(treasury));
-        assertEq(
-            expectedContributorsDistribution,
-            pxGlp.balanceOf(contributors)
-        );
->>>>>>> a8a0ac40
     }
 
     /**
@@ -580,18 +468,7 @@
         pirexGmx.setFee(PirexGmx.Fees.Redemption, redemptionFee);
 
         ERC20 token = pxGlp;
-<<<<<<< HEAD
-        (
-            uint256 feeNumerator,
-            address treasury,
-            address contributors
-        ) = _getPirexFeeVariables(PirexGmx.Fees.Redemption);
-
-        assertEq(redemptionFee, feeNumerator);
-=======
-
-        assertEq(0, token.balanceOf(address(this)));
->>>>>>> a8a0ac40
+
         assertEq(0, token.balanceOf(treasury));
         assertEq(0, token.balanceOf(contributors));
 
@@ -611,13 +488,12 @@
                 uint256 expectedContributorsDistribution
             ) = _calculateExpectedPirexFeeValues(
                     redemptionAmount,
-                    feeNumerator
+                    redemptionFee
                 );
 
             totalExpectedTreasuryDistribution += expectedTreasuryDistribution;
             totalExpectedContributorsDistribution += expectedContributorsDistribution;
 
-<<<<<<< HEAD
             vm.startPrank(testAccounts[i]);
 
             token.approve(address(pirexGmx), redemptionAmount);
@@ -630,13 +506,6 @@
                 ),
                 testAccounts[i]
             );
-=======
-        (
-            uint256 expectedDistribution,
-            uint256 expectedTreasuryDistribution,
-            uint256 expectedContributorsDistribution
-        ) = _calculateExpectedPirexFeeValues(redemptionAmount, redemptionFee);
->>>>>>> a8a0ac40
 
             vm.stopPrank();
 
@@ -684,18 +553,7 @@
         pirexGmx.setFee(PirexGmx.Fees.Redemption, redemptionFee);
 
         ERC20 token = pxGlp;
-<<<<<<< HEAD
-        (
-            uint256 feeNumerator,
-            address treasury,
-            address contributors
-        ) = _getPirexFeeVariables(PirexGmx.Fees.Redemption);
-
-        assertEq(redemptionFee, feeNumerator);
-=======
-
-        assertEq(0, token.balanceOf(address(this)));
->>>>>>> a8a0ac40
+
         assertEq(0, token.balanceOf(treasury));
         assertEq(0, token.balanceOf(contributors));
 
@@ -715,13 +573,12 @@
                 uint256 expectedContributorsDistribution
             ) = _calculateExpectedPirexFeeValues(
                     redemptionAmount,
-                    feeNumerator
+                    redemptionFee
                 );
 
             totalExpectedTreasuryDistribution += expectedTreasuryDistribution;
             totalExpectedContributorsDistribution += expectedContributorsDistribution;
 
-<<<<<<< HEAD
             vm.startPrank(testAccounts[i]);
 
             token.approve(address(pirexGmx), redemptionAmount);
@@ -735,13 +592,6 @@
                 ),
                 testAccounts[i]
             );
-=======
-        (
-            uint256 expectedDistribution,
-            uint256 expectedTreasuryDistribution,
-            uint256 expectedContributorsDistribution
-        ) = _calculateExpectedPirexFeeValues(redemptionAmount, redemptionFee);
->>>>>>> a8a0ac40
 
             vm.stopPrank();
 
@@ -806,13 +656,6 @@
 
         pirexGmx.setFee(PirexGmx.Fees.Reward, rewardFee);
 
-        (
-<<<<<<< HEAD
-            uint256 feeNumerator,
-            address treasury,
-            address contributors
-        ) = _getPirexFeeVariables(PirexGmx.Fees.Reward);
-
         assertEq(0, WETH.balanceOf(address(pirexFees)));
         assertEq(0, WETH.balanceOf(treasury));
         assertEq(0, WETH.balanceOf(contributors));
@@ -824,29 +667,8 @@
             uint256 totalExpectedDistributionPxGmx,
             uint256 totalExpectedTreasuryDistributionPxGmx,
             uint256 totalExpectedContributorsDistributionPxGmx
-        ) = _claimAndAggregateExpectedFees(feeNumerator);
-
-        // Pre-claim balance assertions to ensure we're (mostly) starting from a clean slate
-        assertEq(rewardFee, feeNumerator);
-=======
-            uint256 expectedDistributionWeth,
-            uint256 expectedTreasuryDistributionWeth,
-            uint256 expectedContributorsDistributionWeth
-        ) = _calculateExpectedPirexFeeValues(rewardAmounts[0], rewardFee);
-        (
-            uint256 expectedDistributionPxGmx,
-            uint256 expectedTreasuryDistributionPxGmx,
-            uint256 expectedContributorsDistributionPxGmx
-        ) = _calculateExpectedPirexFeeValues(rewardAmounts[2], rewardFee);
-
-        // Pre-claim balance assertions to ensure we're (mostly) starting from a clean slate
-        assertEq(0, WETH.balanceOf(address(this)));
-        assertEq(0, pxGmx.balanceOf(address(this)) - gmxAmount);
-
-        pirexRewards.claim(pxGmx, address(this));
-
-        assertEq(expectedDistributionWeth, WETH.balanceOf(address(pirexFees)));
->>>>>>> a8a0ac40
+        ) = _claimAndAggregateExpectedFees(rewardFee);
+
         assertEq(
             totalExpectedDistributionWeth,
             WETH.balanceOf(address(pirexFees))
