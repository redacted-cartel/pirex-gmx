--- conflicted
+++ resolved
@@ -58,8 +58,9 @@
             uint256 rewards
         )
     {
-        Common.GlobalState memory globalState = pirexRewards
-            .producerTokens(producerToken);
+        Common.GlobalState memory globalState = pirexRewards.producerTokens(
+            producerToken
+        );
 
         return (
             globalState.lastUpdate,
@@ -1720,11 +1721,7 @@
 
         pirexGmx.setContract(PirexGmx.Contracts.PirexRewards, proxyAddress);
 
-<<<<<<< HEAD
-        assertEq(pirexGmx.pirexRewards(), proxyAddress);
-=======
-        assertEq(proxyAddress, pirexGmxGlp.pirexRewards());
->>>>>>> 14a6f6fc
+        assertEq(proxyAddress, pirexGmx.pirexRewards());
 
         // Only admin can call the implementation getter
         vm.prank(admin);
@@ -1773,11 +1770,8 @@
                 WETH
             )
         );
+
         // Confirm that the address of the proxy doesn't change, only the implementation
-<<<<<<< HEAD
-        assertEq(pirexGmx.pirexRewards(), proxyAddress);
-=======
-        assertEq(proxyAddress, pirexGmxGlp.pirexRewards());
->>>>>>> 14a6f6fc
+        assertEq(proxyAddress, pirexGmx.pirexRewards());
     }
 }