// SPDX-License-Identifier: MIT
pragma solidity 0.8.13;

import {PxGlp} from "src/PxGlp.sol";
import {Helper} from "./Helper.t.sol";

contract PxGlpTest is Helper {
    /*//////////////////////////////////////////////////////////////
                            setPirexRewards TESTS
    //////////////////////////////////////////////////////////////*/

    /**
        @notice Test tx reversion: caller does not have the admin role
     */
    function testCannotSetPirexRewardsNoAdminRole() external {
        address _pirexRewards = address(this);
        address caller = testAccounts[0];

        vm.expectRevert(_encodeRoleError(caller, pxGlp.DEFAULT_ADMIN_ROLE()));

        vm.startPrank(caller);

        pxGlp.setPirexRewards(_pirexRewards);
    }

    /**
        @notice Test tx success: set pirexRewards
     */
    function testSetPirexRewards() external {
        address _pirexRewards = address(this);

        assertTrue(_pirexRewards != address(pxGlp.pirexRewards()));

        vm.expectEmit(false, false, false, true, address(pxGlp));

        emit SetPirexRewards(_pirexRewards);

        pxGlp.setPirexRewards(_pirexRewards);

        assertEq(_pirexRewards, address(pxGlp.pirexRewards()));
    }

    /*//////////////////////////////////////////////////////////////
                                mint TESTS
    //////////////////////////////////////////////////////////////*/

    /**
        @notice Test tx reversion: caller does not have the minter role
     */
    function testCannotMintNoMinterRole() external {
        address to = address(this);
        uint256 amount = 1;

        vm.expectRevert(_encodeRoleError(address(this), pxGlp.MINTER_ROLE()));

        pxGlp.mint(to, amount);
    }

    /**
        @notice Test tx reversion: receiver is zero address
     */
    function testCannotMintToZeroAddress() external {
        address invalidTo = address(0);
        uint256 amount = 1;

        vm.expectRevert(PxGlp.ZeroAddress.selector);

        vm.prank(address(pirexGmxGlp));

        pxGlp.mint(invalidTo, amount);
    }

    /**
        @notice Test tx reversion: amount is zero
     */
    function testCannotMintToZeroAmount() external {
        address to = address(this);
        uint256 invalidAmount = 0;

        vm.expectRevert(PxGlp.ZeroAmount.selector);

        vm.prank(address(pirexGmxGlp));

        pxGlp.mint(to, invalidAmount);
    }

    /**
<<<<<<< HEAD
        @notice Test minting pxGLP
        @param  amount  uint224  Amount to mint
=======
        @notice Test tx success: mint pxGLP
        @param  amount  uint256  Amount to mint
>>>>>>> 1d8fe829
     */
    function testMint(uint224 amount) external {
        vm.assume(amount != 0);

        address to = address(this);
        uint256 premintBalance = pxGlp.balanceOf(to);

        assertEq(premintBalance, 0);

        vm.prank(address(pirexGmxGlp));

        pxGlp.mint(to, amount);

        assertEq(pxGlp.balanceOf(to) - premintBalance, amount);
    }

    /*//////////////////////////////////////////////////////////////
                        burn TESTS
    //////////////////////////////////////////////////////////////*/

    /**
        @notice Test tx reversion: caller does not have the minter role
     */
    function testCannotBurnNoMinterRole() external {
        address from = address(this);
        uint256 amount = 1;

        vm.expectRevert(_encodeRoleError(address(this), pxGlp.MINTER_ROLE()));

        pxGlp.burn(from, amount);
    }

    /**
        @notice Test tx reversion: from is zero address
     */
    function testCannotBurnFromZeroAddress() external {
        address invalidFrom = address(0);
        uint256 amount = 1;

        vm.expectRevert(PxGlp.ZeroAddress.selector);

        vm.prank(address(pirexGmxGlp));

        pxGlp.burn(invalidFrom, amount);
    }

    /**
        @notice Test tx reversion: amount is zero
     */
    function testCannotBurnWithZeroAmount() external {
        address from = address(this);
        uint256 invalidAmount = 0;

        vm.expectRevert(PxGlp.ZeroAmount.selector);

        vm.prank(address(pirexGmxGlp));

        pxGlp.burn(from, invalidAmount);
    }

    /**
<<<<<<< HEAD
        @notice Test burning pxGLP
        @param  amount  uint224  Amount to burn
=======
        @notice Test tx success: burn pxGLP
        @param  amount  uint256  Amount to burn
>>>>>>> 1d8fe829
     */
    function testBurn(uint224 amount) external {
        vm.assume(amount != 0);

        address account = address(this);

        vm.startPrank(address(pirexGmxGlp));

        // Mint first before attempting to burn
        pxGlp.mint(account, amount);

        uint256 preburnBalance = pxGlp.balanceOf(account);

        assertEq(preburnBalance, amount);

        pxGlp.burn(account, amount);

        vm.stopPrank();

        assertEq(preburnBalance - pxGlp.balanceOf(address(this)), amount);
    }
}<|MERGE_RESOLUTION|>--- conflicted
+++ resolved
@@ -85,13 +85,8 @@
     }
 
     /**
-<<<<<<< HEAD
-        @notice Test minting pxGLP
-        @param  amount  uint224  Amount to mint
-=======
         @notice Test tx success: mint pxGLP
-        @param  amount  uint256  Amount to mint
->>>>>>> 1d8fe829
+        @param  amount  224  Amount to mint
      */
     function testMint(uint224 amount) external {
         vm.assume(amount != 0);
@@ -153,13 +148,8 @@
     }
 
     /**
-<<<<<<< HEAD
-        @notice Test burning pxGLP
+        @notice Test tx success: burn pxGLP
         @param  amount  uint224  Amount to burn
-=======
-        @notice Test tx success: burn pxGLP
-        @param  amount  uint256  Amount to burn
->>>>>>> 1d8fe829
      */
     function testBurn(uint224 amount) external {
         vm.assume(amount != 0);
