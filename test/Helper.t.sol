// SPDX-License-Identifier: MIT
pragma solidity 0.8.13;

import "forge-std/Test.sol";

import {ERC20} from "solmate/tokens/ERC20.sol";
import {IERC20} from "openzeppelin-contracts/contracts/interfaces/IERC20.sol";
import {PirexGmxGlp} from "src/PirexGmxGlp.sol";
import {PxGmx} from "src/PxGmx.sol";
import {PxGlp} from "src/PxGlp.sol";
import {PirexRewards} from "src/PirexRewards.sol";
import {IRewardRouterV2} from "src/interfaces/IRewardRouterV2.sol";
import {IRewardTracker} from "src/interfaces/IRewardTracker.sol";
import {IVaultReader} from "src/interfaces/IVaultReader.sol";
import {IGlpManager} from "src/interfaces/IGlpManager.sol";
import {IReader} from "src/interfaces/IReader.sol";
import {IGMX} from "src/interfaces/IGMX.sol";
import {ITimelock} from "src/interfaces/ITimelock.sol";
import {IWBTC} from "src/interfaces/IWBTC.sol";
import {Vault} from "src/external/Vault.sol";

contract Helper is Test {
    IRewardRouterV2 internal constant REWARD_ROUTER_V2 =
        IRewardRouterV2(0xA906F338CB21815cBc4Bc87ace9e68c87eF8d8F1);
    IRewardTracker public constant REWARD_TRACKER_GMX =
        IRewardTracker(0xd2D1162512F927a7e282Ef43a362659E4F2a728F);
    IRewardTracker public constant REWARD_TRACKER_GLP =
        IRewardTracker(0x4e971a87900b931fF39d1Aad67697F49835400b6);
    IVaultReader internal constant VAULT_READER =
        IVaultReader(0xfebB9f4CAC4cD523598fE1C5771181440143F24A);
    IGlpManager internal constant GLP_MANAGER =
        IGlpManager(0x321F653eED006AD1C29D174e17d96351BDe22649);
    IReader internal constant READER =
        IReader(0x22199a49A999c351eF7927602CFB187ec3cae489);
    Vault internal constant VAULT =
        Vault(0x489ee077994B6658eAfA855C308275EAd8097C4A);
    IGMX internal constant GMX =
        IGMX(0xfc5A1A6EB076a2C7aD06eD22C90d7E710E35ad0a);
    IERC20 internal constant REWARD_TRACKER =
        IERC20(0x1aDDD80E6039594eE970E5872D247bf0414C8903);
    IERC20 internal constant USDG =
        IERC20(0x45096e7aA921f27590f8F19e457794EB09678141);
    IERC20 FEE_STAKED_GLP = IERC20(0x1aDDD80E6039594eE970E5872D247bf0414C8903);
    IWBTC internal constant WBTC =
        IWBTC(0x2f2a2543B76A4166549F7aaB2e75Bef0aefC5B0f);
    ERC20 internal constant WETH =
        ERC20(0x82aF49447D8a07e3bd95BD0d56f35241523fBab1);

    address internal constant STAKED_GMX =
        0x908C4D94D34924765f1eDc22A1DD098397c59dD4;

    PirexGmxGlp internal immutable pirexGmxGlp;
    PxGmx internal immutable pxGmx;
    PxGlp internal immutable pxGlp;
    PirexRewards internal immutable pirexRewards;

    address internal constant POSITION_ROUTER =
        0x3D6bA331e3D9702C5e8A8d254e5d8a285F223aba;
    uint256 internal constant FEE_BPS = 25;
    uint256 internal constant TAX_BPS = 50;
    uint256 internal constant BPS_DIVISOR = 10_000;
    uint256 internal constant SLIPPAGE = 30;
    uint256 internal constant PRECISION = 1e30;
    uint256 internal constant EXPANDED_GLP_DECIMALS = 18;
    uint256 internal constant INFO_USDG_AMOUNT = 1e18;

    address[3] internal testAccounts = [
        0x6Ecbe1DB9EF729CBe972C83Fb886247691Fb6beb,
        0xE36Ea790bc9d7AB70C55260C66D52b1eca985f84,
        0xE834EC434DABA538cd1b9Fe1582052B880BD7e63
    ];

    // For testing ETH transfers
    receive() external payable {}

    constructor() {
<<<<<<< HEAD
        pirexRewards = new PirexRewards();
        pxGlp = new PxGlp(address(pirexRewards));
        pirexGlp = new PirexGlp(address(pxGlp));

        pxGlp.grantRole(pxGlp.MINTER_ROLE(), address(pirexGlp));
        pirexGlp.setPirexRewards(address(pirexRewards));
        pirexRewards.setProducer(address(pirexGlp));
=======
        pxGlpRewards = new PxGlpRewards();
        pxGmx = new PxGmx();
        pxGlp = new PxGlp(address(pxGlpRewards));
        pirexGmxGlp = new PirexGmxGlp(
            address(pxGmx),
            address(pxGlp),
            address(pxGlpRewards),
            STAKED_GMX
        );

        pxGmx.grantRole(pxGmx.MINTER_ROLE(), address(pirexGmxGlp));
        pxGlp.grantRole(pxGlp.MINTER_ROLE(), address(pirexGmxGlp));
        pxGlpRewards.setStrategyForRewards(pxGlp);
        pxGlpRewards.setPirexGmxGlp(pirexGmxGlp);
>>>>>>> 6b38eb06
    }

    /**
        @notice Mint WBTC for testing ERC20 GLP minting
        @param  amount  uint256  Amount of WBTC
     */
    function _mintWbtc(uint256 amount) internal {
        // Set self to l2Gateway
        vm.store(
            address(WBTC),
            bytes32(uint256(204)),
            bytes32(uint256(uint160(address(this))))
        );

        WBTC.bridgeMint(address(this), amount);
    }

    /**
<<<<<<< HEAD
        @notice Mint pxGLP
        @param  to      address  Recipient of pxGLP
        @param  amount  uint256  Amount of pxGLP
     */
    function _mintPxGlp(address to, uint256 amount) internal {
        vm.prank(address(pirexGlp));

        pxGlp.mint(to, amount);
    }

    /**
        @notice Burn pxGLP
        @param  from    address  Burn from account
        @param  amount  uint256  Amount of pxGLP
     */
    function _burnPxGlp(address from, uint256 amount) internal {
        vm.prank(address(pirexGlp));

        pxGlp.burn(from, amount);
    }

    /**
        @notice Mint pxGLP for test accounts
        @param  multiplier  uint256  Multiplied with fixed token amounts (uint256 to avoid overflow)
        @param  useETH      bool     Whether or not to use ETH as the source asset for minting GLP
     */
    function _mintForTestAccounts(uint256 multiplier, bool useETH) internal {
        uint256 tLen = testAccounts.length;
        uint256[] memory tokenAmounts = new uint256[](tLen);

        // Conditionally set ETH or WBTC amounts and call the appropriate method for acquiring
        if (useETH) {
            tokenAmounts[0] = 1 ether * multiplier;
            tokenAmounts[1] = 2 ether * multiplier;
            tokenAmounts[2] = 3 ether * multiplier;

            vm.deal(
                address(this),
                tokenAmounts[0] + tokenAmounts[1] + tokenAmounts[2]
            );
        } else {
            tokenAmounts[0] = 1e8 * multiplier;
            tokenAmounts[1] = 2e8 * multiplier;
            tokenAmounts[2] = 3e8 * multiplier;
            uint256 wBtcTotalAmount = tokenAmounts[0] +
                tokenAmounts[1] +
                tokenAmounts[2];

            _mintWbtc(wBtcTotalAmount);
            WBTC.approve(address(pirexGlp), wBtcTotalAmount);
        }

        // Iterate over test accounts and mint pxGLP for each to kick off reward accrual
        for (uint256 i; i < tLen; ++i) {
            uint256 tokenAmount = tokenAmounts[i];
            address testAccount = testAccounts[i];

            // Call the appropriate method based on the type of currency
            if (useETH) {
                pirexGlp.depositWithETH{value: tokenAmount}(1, testAccount);
            } else {
                pirexGlp.depositWithERC20(
                    address(WBTC),
                    tokenAmount,
                    1,
                    testAccount
                );
            }
        }
=======
        @notice Mint GMX for pxGMX related tests
        @param  amount  uint256  Amount of GMX
     */
    function _mintGmx(uint256 amount) internal {
        // Simulate minting for GMX by impersonating the admin in the timelock contract
        // Using the current values as they do change based on which block is pinned for tests
        ITimelock gmxTimeLock = ITimelock(GMX.gov());
        address timelockAdmin = gmxTimeLock.admin();

        vm.startPrank(timelockAdmin);

        gmxTimeLock.signalMint(address(GMX), address(this), amount);

        vm.warp(block.timestamp + gmxTimeLock.buffer() + 1 hours);

        gmxTimeLock.processMint(address(GMX), address(this), amount);

        vm.stopPrank();
>>>>>>> 6b38eb06
    }
}<|MERGE_RESOLUTION|>--- conflicted
+++ resolved
@@ -74,30 +74,20 @@
     receive() external payable {}
 
     constructor() {
-<<<<<<< HEAD
         pirexRewards = new PirexRewards();
+        pxGmx = new PxGmx();
         pxGlp = new PxGlp(address(pirexRewards));
-        pirexGlp = new PirexGlp(address(pxGlp));
-
-        pxGlp.grantRole(pxGlp.MINTER_ROLE(), address(pirexGlp));
-        pirexGlp.setPirexRewards(address(pirexRewards));
-        pirexRewards.setProducer(address(pirexGlp));
-=======
-        pxGlpRewards = new PxGlpRewards();
-        pxGmx = new PxGmx();
-        pxGlp = new PxGlp(address(pxGlpRewards));
         pirexGmxGlp = new PirexGmxGlp(
             address(pxGmx),
             address(pxGlp),
-            address(pxGlpRewards),
+            address(pirexRewards),
             STAKED_GMX
         );
 
         pxGmx.grantRole(pxGmx.MINTER_ROLE(), address(pirexGmxGlp));
         pxGlp.grantRole(pxGlp.MINTER_ROLE(), address(pirexGmxGlp));
-        pxGlpRewards.setStrategyForRewards(pxGlp);
-        pxGlpRewards.setPirexGmxGlp(pirexGmxGlp);
->>>>>>> 6b38eb06
+        pirexGmxGlp.setPirexRewards(address(pirexRewards));
+        pirexRewards.setProducer(address(pirexGmxGlp));
     }
 
     /**
@@ -116,13 +106,12 @@
     }
 
     /**
-<<<<<<< HEAD
         @notice Mint pxGLP
         @param  to      address  Recipient of pxGLP
         @param  amount  uint256  Amount of pxGLP
      */
     function _mintPxGlp(address to, uint256 amount) internal {
-        vm.prank(address(pirexGlp));
+        vm.prank(address(pirexGmxGlp));
 
         pxGlp.mint(to, amount);
     }
@@ -133,7 +122,7 @@
         @param  amount  uint256  Amount of pxGLP
      */
     function _burnPxGlp(address from, uint256 amount) internal {
-        vm.prank(address(pirexGlp));
+        vm.prank(address(pirexGmxGlp));
 
         pxGlp.burn(from, amount);
     }
@@ -166,7 +155,7 @@
                 tokenAmounts[2];
 
             _mintWbtc(wBtcTotalAmount);
-            WBTC.approve(address(pirexGlp), wBtcTotalAmount);
+            WBTC.approve(address(pirexGmxGlp), wBtcTotalAmount);
         }
 
         // Iterate over test accounts and mint pxGLP for each to kick off reward accrual
@@ -176,9 +165,9 @@
 
             // Call the appropriate method based on the type of currency
             if (useETH) {
-                pirexGlp.depositWithETH{value: tokenAmount}(1, testAccount);
+                pirexGmxGlp.depositGlpWithETH{value: tokenAmount}(1, testAccount);
             } else {
-                pirexGlp.depositWithERC20(
+                pirexGmxGlp.depositGlpWithERC20(
                     address(WBTC),
                     tokenAmount,
                     1,
@@ -186,7 +175,9 @@
                 );
             }
         }
-=======
+    }
+
+    /**
         @notice Mint GMX for pxGMX related tests
         @param  amount  uint256  Amount of GMX
      */
@@ -194,7 +185,7 @@
         // Simulate minting for GMX by impersonating the admin in the timelock contract
         // Using the current values as they do change based on which block is pinned for tests
         ITimelock gmxTimeLock = ITimelock(GMX.gov());
-        address timelockAdmin = gmxTimeLock.admin();
+            address timelockAdmin = gmxTimeLock.admin();
 
         vm.startPrank(timelockAdmin);
 
@@ -205,6 +196,5 @@
         gmxTimeLock.processMint(address(GMX), address(this), amount);
 
         vm.stopPrank();
->>>>>>> 6b38eb06
     }
 }