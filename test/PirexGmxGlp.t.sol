// SPDX-License-Identifier: MIT
pragma solidity 0.8.13;

import "forge-std/Test.sol";

import {ERC20} from "solmate/tokens/ERC20.sol";
import {PirexGmxGlp} from "src/PirexGmxGlp.sol";
import {Vault} from "src/external/Vault.sol";
import {IRewardDistributor} from "src/interfaces/IRewardDistributor.sol";
import {IWETH} from "src/interfaces/IWETH.sol";
import {Helper} from "./Helper.t.sol";

contract PirexGmxGlpTest is Helper {
<<<<<<< HEAD
    event SetUnionPirexGlp(address unionPirexGlp);
    event DepositGmx(
        address indexed caller,
        address indexed receiver,
        uint256 amount
    );
    event DepositGlp(
        address indexed caller,
        address indexed receiver,
        address indexed token,
        bool shouldCompound,
        uint256 minShares,
        uint256 amount,
        uint256 assets
    );
    event RedeemGlp(
        address indexed caller,
        address indexed receiver,
        address indexed token,
        uint256 minRedemption,
        uint256 amount,
        uint256 redemption
    );
=======
>>>>>>> 9c5941e4
    event InitiateMigration(address newContract);
    event CompleteMigration(address oldContract);
    event ClaimRewards(
        uint256 wethRewards,
        uint256 esGmxRewards,
        uint256 gmxWethRewards,
        uint256 glpWethRewards,
        uint256 gmxEsGmxRewards,
        uint256 glpEsGmxRewards
    );

<<<<<<< HEAD
    /**
        @notice Get minimum price for whitelisted token
        @param  token  address    Token
        @return        uint256[]  Vault token info for token
     */
    function _getVaultTokenInfo(address token)
        internal
        view
        returns (uint256[] memory)
    {
        address[] memory tokens = new address[](1);
        tokens[0] = token;

        return
            VAULT_READER.getVaultTokenInfoV4(
                address(VAULT),
                POSITION_ROUTER,
                address(WETH),
                INFO_USDG_AMOUNT,
                tokens
            );
    }

    /**
        @notice Get GLP price
        @param  minPrice  bool     Whether to use minimum or maximum price
        @return           uint256  GLP price
     */
    function _getGlpPrice(bool minPrice) internal view returns (uint256) {
        address[] memory tokens = new address[](1);
        tokens[0] = address(FEE_STAKED_GLP);
        uint256 aum = GLP_MANAGER.getAums()[minPrice ? 0 : 1];
        uint256 glpSupply = READER.getTokenBalancesWithSupplies(
            address(0),
            tokens
        )[1];

        return (aum * 10**EXPANDED_GLP_DECIMALS) / glpSupply;
    }

    /**
        @notice Get GLP buying fees
        @param  tokenAmount  uint256    Token amount
        @param  info         uint256[]  Token info
        @param  incremental  bool       Whether the operation would increase USDG supply
        @return              uint256    GLP buying fees
     */
    function _getFees(
        uint256 tokenAmount,
        uint256[] memory info,
        bool incremental
    ) internal view returns (uint256) {
        uint256 initialAmount = info[2];
        uint256 usdgDelta = ((tokenAmount * info[10]) / PRECISION);
        uint256 nextAmount = initialAmount + usdgDelta;
        if (!incremental) {
            nextAmount = usdgDelta > initialAmount
                ? 0
                : initialAmount - usdgDelta;
        }
        uint256 targetAmount = (info[4] * USDG.totalSupply()) /
            VAULT.totalTokenWeights();

        if (targetAmount == 0) {
            return FEE_BPS;
        }

        uint256 initialDiff = initialAmount > targetAmount
            ? initialAmount - targetAmount
            : targetAmount - initialAmount;
        uint256 nextDiff = nextAmount > targetAmount
            ? nextAmount - targetAmount
            : targetAmount - nextAmount;

        if (nextDiff < initialDiff) {
            uint256 rebateBps = (TAX_BPS * initialDiff) / targetAmount;

            return rebateBps > FEE_BPS ? 0 : FEE_BPS - rebateBps;
        }

        uint256 averageDiff = (initialDiff + nextDiff) / 2;

        if (averageDiff > targetAmount) {
            averageDiff = targetAmount;
        }

        return FEE_BPS + (TAX_BPS * averageDiff) / targetAmount;
    }

    /**
        @notice Calculate the minimum amount of GLP received
        @param  token     address  Token address
        @param  amount    uint256  Amount of tokens
        @param  decimals  uint256  Token decimals for expansion purposes
        @return           uint256  Minimum GLP amount with slippage and decimal expansion
     */
    function _calculateMinGlpAmount(
        address token,
        uint256 amount,
        uint256 decimals
    ) internal view returns (uint256) {
        uint256[] memory info = _getVaultTokenInfo(token);
        uint256 glpAmount = (amount * info[10]) / _getGlpPrice(true);
        uint256 minGlp = (glpAmount *
            (BPS_DIVISOR - _getFees(amount, info, true))) / BPS_DIVISOR;
        uint256 minGlpWithSlippage = (minGlp * (BPS_DIVISOR - SLIPPAGE)) /
            BPS_DIVISOR;

        // Expand min GLP amount decimals based on the input token's decimals
        return
            decimals == EXPANDED_GLP_DECIMALS
                ? minGlpWithSlippage
                : 10**(EXPANDED_GLP_DECIMALS - decimals) * minGlpWithSlippage;
    }

    /**
        @notice Calculate the minimum amount of token to be redeemed from selling GLP
        @param  token     address  Token address
        @param  amount    uint256  Amount of tokens
        @return           uint256  Minimum GLP amount with slippage and decimal expansion
     */
    function _calculateMinRedemptionAmount(address token, uint256 amount)
        internal
        view
        returns (uint256)
    {
        uint256[] memory info = _getVaultTokenInfo(token);
        uint256 usdgAmount = (amount * _getGlpPrice(false)) / PRECISION;
        uint256 redemptionAmount = VAULT.getRedemptionAmount(token, usdgAmount);
        uint256 minToken = (redemptionAmount *
            (BPS_DIVISOR - _getFees(redemptionAmount, info, false))) /
            BPS_DIVISOR;
        uint256 minTokenWithSlippage = (minToken * (BPS_DIVISOR - SLIPPAGE)) /
            BPS_DIVISOR;

        return minTokenWithSlippage;
    }

    /**
        @notice Deposit ETH for pxGLP for testing purposes
        @param  etherAmount  uint256  Amount of ETH
        @param  receiver     address  Receiver of pxGLP
        @param  compound     bool     Whether should compound
        @return              uint256  Amount of pxGLP minted
     */
    function _depositGlpWithETH(
        uint256 etherAmount,
        address receiver,
        bool compound
    ) internal returns (uint256) {
        vm.deal(address(this), etherAmount);

        uint256 assets = pirexGmxGlp.depositGlpWithETH{value: etherAmount}(
            1,
            receiver,
            compound
        );

        // Time skip to bypass the cooldown duration
        vm.warp(block.timestamp + 1 hours);

        return assets;
    }

    /**
        @notice Deposit ERC20 token (WBTC) for pxGLP for testing purposes
        @param  tokenAmount  uint256  Amount of token
        @param  receiver     address  Receiver of pxGLP
        @param  compound     bool     Whether should compound
        @return              uint256  Amount of pxGLP minted
     */
    function _depositGlpWithERC20(
        uint256 tokenAmount,
        address receiver,
        bool compound
    ) internal returns (uint256) {
        _mintWbtc(tokenAmount);

        WBTC.approve(address(pirexGmxGlp), tokenAmount);

        uint256 assets = pirexGmxGlp.depositGlpWithERC20(
            address(WBTC),
            tokenAmount,
            1,
            receiver,
            compound
        );

        // Time skip to bypass the cooldown duration
        vm.warp(block.timestamp + 1 hours);

        return assets;
    }

    /**
        @notice Deposit GMX for pxGMX
        @param  tokenAmount  uint256  Amount of token
        @param  receiver     address  Receiver of pxGMX
     */
    function _depositGmx(uint256 tokenAmount, address receiver) internal {
        _mintGmx(tokenAmount);
        GMX.approve(address(pirexGmxGlp), tokenAmount);
        pirexGmxGlp.depositGmx(tokenAmount, receiver);
    }

=======
>>>>>>> 9c5941e4
    /*//////////////////////////////////////////////////////////////
                        setPirexRewards TESTS
    //////////////////////////////////////////////////////////////*/

    /**
        @notice Test tx reversion due to caller not being owner
     */
    function testCannotSetPirexRewardsUnauthorized() external {
        address _pirexRewards = address(this);

        vm.prank(testAccounts[0]);
        vm.expectRevert("UNAUTHORIZED");

        pirexGmxGlp.setPirexRewards(_pirexRewards);
    }

    /**
        @notice Test tx reversion due to _pirexRewards being zero
     */
    function testCannotSetPirexRewardsZeroAddress() external {
        address invalidPirexRewards = address(0);

        vm.expectRevert(PirexGmxGlp.ZeroAddress.selector);

        pirexGmxGlp.setPirexRewards(invalidPirexRewards);
    }

    /**
        @notice Test setting pirexRewards
     */
    function testSetPirexRewards() external {
        address pirexRewardsBefore = address(pirexGmxGlp.pirexRewards());
        address _pirexRewards = address(this);

        assertTrue(pirexRewardsBefore != _pirexRewards);

        vm.expectEmit(false, false, false, true, address(pirexGmxGlp));

        emit SetPirexRewards(_pirexRewards);

        pirexGmxGlp.setPirexRewards(_pirexRewards);

        assertEq(_pirexRewards, address(pirexGmxGlp.pirexRewards()));
    }

    /*//////////////////////////////////////////////////////////////
<<<<<<< HEAD
                        setUnionPirexGlp TESTS
    //////////////////////////////////////////////////////////////*/

    /**
        @notice Test tx reversion due to caller not being owner
     */
    function testCannotSetUnionPirexGlpUnauthorized() external {
        address _unionPirexGlp = address(this);

        vm.prank(testAccounts[0]);
        vm.expectRevert("UNAUTHORIZED");

        pirexGmxGlp.setUnionPirexGlp(_unionPirexGlp);
    }

    /**
        @notice Test tx reversion due to _unionPirexGlp being zero
     */
    function testCannotSetUnionPirexGlpZeroAddress() external {
        address invalidUnionPirexGlp = address(0);

        vm.expectRevert(PirexGmxGlp.ZeroAddress.selector);

        pirexGmxGlp.setUnionPirexGlp(invalidUnionPirexGlp);
    }

    /**
        @notice Test setting unionPirexGlp
     */
    function testSetUnionPirexGlp() external {
        address unionPirexGlpBefore = address(pirexGmxGlp.unionPirexGlp());
        address _unionPirexGlp = address(this);

        assertTrue(unionPirexGlpBefore != _unionPirexGlp);

        vm.expectEmit(false, false, false, true, address(pirexGmxGlp));

        emit SetUnionPirexGlp(_unionPirexGlp);

        pirexGmxGlp.setUnionPirexGlp(_unionPirexGlp);

        assertEq(_unionPirexGlp, address(pirexGmxGlp.unionPirexGlp()));
        assertEq(pxGlp.allowance(address(pirexGmxGlp), unionPirexGlpBefore), 0);
        assertEq(
            pxGlp.allowance(address(pirexGmxGlp), _unionPirexGlp),
            type(uint256).max
        );
=======
                        setFee TESTS
    //////////////////////////////////////////////////////////////*/

    /**
        @notice Test tx reversion: caller is not authorized
     */
    function testCannotSetFeeNotOwner() external {
        vm.expectRevert("UNAUTHORIZED");
        vm.prank(testAccounts[0]);

        pirexGmxGlp.setFee(PirexGmxGlp.Fees.Deposit, 1);
    }

    /**
        @notice Test tx reversion: fee amount exceeds the maximum
     */
    function testCannotSetFeeExceedsMax() external {
        for (uint256 i; i < feeTypes.length; ++i) {
            vm.expectRevert(PirexGmxGlp.InvalidFee.selector);

            pirexGmxGlp.setFee(feeTypes[i], feeMax + 1);
        }
    }

    /**
        @notice Test setting fees for each type
        @param  deposit     uint256  Deposit fee
        @param  redemption  uint256  Redemption fee
        @param  reward      uint256  Reward fee
     */
    function testSetFee(
        uint256 deposit,
        uint256 redemption,
        uint256 reward
    ) external {
        vm.assume(deposit != 0);
        vm.assume(deposit < feeMax);
        vm.assume(redemption != 0);
        vm.assume(redemption < feeMax);
        vm.assume(reward != 0);
        vm.assume(reward < feeMax);

        assertEq(0, pirexGmxGlp.fees(feeTypes[0]));
        assertEq(0, pirexGmxGlp.fees(feeTypes[1]));
        assertEq(0, pirexGmxGlp.fees(feeTypes[2]));

        pirexGmxGlp.setFee(PirexGmxGlp.Fees.Deposit, deposit);
        pirexGmxGlp.setFee(PirexGmxGlp.Fees.Redemption, redemption);
        pirexGmxGlp.setFee(PirexGmxGlp.Fees.Reward, reward);

        assertEq(deposit, pirexGmxGlp.fees(feeTypes[0]));
        assertEq(redemption, pirexGmxGlp.fees(feeTypes[1]));
        assertEq(reward, pirexGmxGlp.fees(feeTypes[2]));
>>>>>>> 9c5941e4
    }

    /*//////////////////////////////////////////////////////////////
                        depositGmx TESTS
    //////////////////////////////////////////////////////////////*/

    /**
        @notice Test tx reversion if contract is paused
     */
    function testCannotDepositGmxPaused() external {
        pirexGmxGlp.setPauseState(true);

        uint256 gmxAmount = 1;
        address receiver = address(this);

        _mintGmx(gmxAmount);

        vm.expectRevert("Pausable: paused");

        pirexGmxGlp.depositGmx(gmxAmount, receiver);
    }

    /**
        @notice Test tx reversion due to msg.value being zero
     */
    function testCannotDepositGmxZeroValue() external {
        uint256 invalidGmxAmount = 0;
        address receiver = address(this);

        vm.expectRevert(PirexGmxGlp.ZeroAmount.selector);

        pirexGmxGlp.depositGmx(invalidGmxAmount, receiver);
    }

    /**
        @notice Test tx reversion due to receiver being the zero address
     */
    function testCannotDepositGmxZeroReceiver() external {
        uint256 gmxAmount = 1e18;
        address invalidReceiver = address(0);

        vm.expectRevert(PirexGmxGlp.ZeroAddress.selector);

        pirexGmxGlp.depositGmx(gmxAmount, invalidReceiver);
    }

    /**
        @notice Test tx reversion due to insufficient GMX balance
     */
    function testCannotDepositGmxInsufficientBalance() external {
        uint256 invalidGmxAmount = 1e18;
        uint256 mintAmount = invalidGmxAmount / 2;
        address receiver = address(this);

        // Mint less token than the amount specified for staking
        _mintGmx(mintAmount);

        vm.expectRevert("TRANSFER_FROM_FAILED");

        pirexGmxGlp.depositGmx(invalidGmxAmount, receiver);
    }

    /**
        @notice Test depositing GMX for pxGMX
        @param  gmxAmount  uint256  Amount of GMX
     */
    function testDepositGmx(uint256 gmxAmount) external {
        vm.assume(gmxAmount > 1e15);
        vm.assume(gmxAmount < 1e22);

        address receiver = address(this);

        uint256 premintGMXBalance = GMX.balanceOf(receiver);

        _mintGmx(gmxAmount);

        uint256 previousGMXBalance = GMX.balanceOf(receiver);
        uint256 previousPxGmxBalance = pxGmx.balanceOf(receiver);
        uint256 previousStakedGMXBalance = REWARD_TRACKER_GMX.balanceOf(
            address(pirexGmxGlp)
        );

        assertEq(previousGMXBalance - premintGMXBalance, gmxAmount);

        GMX.approve(address(pirexGmxGlp), gmxAmount);

        vm.expectEmit(true, true, false, false, address(pirexGmxGlp));

        emit DepositGmx(address(this), receiver, gmxAmount, 0, 0);

        pirexGmxGlp.depositGmx(gmxAmount, receiver);

        assertEq(previousGMXBalance - GMX.balanceOf(receiver), gmxAmount);
        assertEq(pxGmx.balanceOf(receiver) - previousPxGmxBalance, gmxAmount);
        assertEq(
            REWARD_TRACKER_GMX.balanceOf(address(pirexGmxGlp)) -
                previousStakedGMXBalance,
            gmxAmount
        );
    }

    /*//////////////////////////////////////////////////////////////
                        depositGlpWithETH TESTS
    //////////////////////////////////////////////////////////////*/

    /**
        @notice Test tx reversion if contract is paused
     */
    function testCannotDepositGlpWithETHPaused() external {
        pirexGmxGlp.setPauseState(true);

        uint256 etherAmount = 1;
        uint256 minShares = 1;
        address receiver = address(this);
        bool compound = false;

        vm.deal(address(this), etherAmount);

        vm.expectRevert("Pausable: paused");

        pirexGmxGlp.depositGlpWithETH{value: etherAmount}(
            minShares,
            receiver,
            compound
        );
    }

    /**
        @notice Test tx reversion due to msg.value being zero
     */
    function testCannotDepositGlpWithETHZeroValue() external {
        uint256 minShares = 1;
        address receiver = address(this);
        bool compound = false;

        vm.expectRevert(PirexGmxGlp.ZeroAmount.selector);

        pirexGmxGlp.depositGlpWithETH{value: 0}(minShares, receiver, compound);
    }

    /**
        @notice Test tx reversion due to minShares being zero
     */
    function testCannotDepositGlpWithETHZeroMinShares() external {
        uint256 etherAmount = 1 ether;
        uint256 invalidMinShares = 0;
        address receiver = address(this);
        bool compound = false;

        vm.deal(address(this), etherAmount);
        vm.expectRevert(PirexGmxGlp.ZeroAmount.selector);

        pirexGmxGlp.depositGlpWithETH{value: etherAmount}(
            invalidMinShares,
            receiver,
            compound
        );
    }

    /**
        @notice Test tx reversion due to receiver being the zero address
     */
    function testCannotDepositGlpWithETHZeroReceiver() external {
        uint256 etherAmount = 1 ether;
        uint256 minShares = 1;
        address invalidReceiver = address(0);
        bool compound = false;

        vm.deal(address(this), etherAmount);
        vm.expectRevert(PirexGmxGlp.ZeroAddress.selector);

        pirexGmxGlp.depositGlpWithETH{value: etherAmount}(
            minShares,
            invalidReceiver,
            compound
        );
    }

    /**
        @notice Test tx reversion due to minShares being GT than actual GLP amount
     */
    function testCannotDepositGlpWithETHExcessiveMinShares() external {
        uint256 etherAmount = 1 ether;
        uint256 invalidMinShares = _calculateMinGlpAmount(
            address(0),
            etherAmount,
            18
        ) * 2;
        address receiver = address(this);
        bool compound = false;

        vm.deal(address(this), etherAmount);
        vm.expectRevert(bytes("GlpManager: insufficient GLP output"));

        pirexGmxGlp.depositGlpWithETH{value: etherAmount}(
            invalidMinShares,
            receiver,
            compound
        );
    }

    /**
        @notice Test depositing pxGLP with ETH
        @param  etherAmount  uint256  Amount of ether in wei units
        @param  compound     bool     Whether should compound
     */
    function testDepositGlpWithETH(uint256 etherAmount, bool compound)
        external
    {
        vm.assume(etherAmount > 0.001 ether);
        vm.assume(etherAmount < 1_000 ether);
        vm.deal(address(this), etherAmount);

        uint256 minShares = 1;
        address receiver = address(this);
        uint256 minGlpAmount = _calculateMinGlpAmount(
            address(0),
            etherAmount,
            18
        );
        uint256 premintETHBalance = address(this).balance;
        uint256 premintPxGlpUserBalance = pxGlp.balanceOf(receiver);
        uint256 premintPxGlpUnionBalance = pxGlp.balanceOf(
            address(unionPirexGlpStrategy)
        );
        uint256 premintGlpPirexBalance = FEE_STAKED_GLP.balanceOf(
            address(pirexGmxGlp)
        );

        assertEq(premintETHBalance, etherAmount);

        vm.expectEmit(true, true, true, false, address(pirexGmxGlp));

        // Cannot test the `asset` member of the event since it's not known until after
        emit DepositGlp(
            address(this),
            receiver,
            address(0),
            compound,
            minShares,
            etherAmount,
            0,
            0,
            0
        );

        uint256 assets = pirexGmxGlp.depositGlpWithETH{value: etherAmount}(
            minShares,
            receiver,
            compound
        );

        uint256 pxGlpReceivedByUser = pxGlp.balanceOf(receiver) -
            premintPxGlpUserBalance;
        uint256 pxGlpReceivedByUnion = pxGlp.balanceOf(
            address(unionPirexGlpStrategy)
        ) - premintPxGlpUnionBalance;
        uint256 glpReceivedByPirex = FEE_STAKED_GLP.balanceOf(
            address(pirexGmxGlp)
        ) - premintGlpPirexBalance;

        // Validate pxGlp balances based on the compound state
        if (compound) {
            assertGt(pxGlpReceivedByUnion, 0);
            assertEq(pxGlpReceivedByUnion, glpReceivedByPirex);
            assertGe(pxGlpReceivedByUnion, minGlpAmount);
            assertEq(pxGlpReceivedByUser, 0);
            assertEq(unionPirexGlp.balanceOf(receiver), glpReceivedByPirex);
        } else {
            assertGt(pxGlpReceivedByUser, 0);
            assertEq(pxGlpReceivedByUser, glpReceivedByPirex);
            assertGe(pxGlpReceivedByUser, minGlpAmount);
            assertEq(pxGlpReceivedByUnion, 0);
            assertEq(unionPirexGlp.balanceOf(receiver), 0);
        }

        assertEq(address(this).balance, premintETHBalance - etherAmount);
        assertEq(glpReceivedByPirex, assets);
        assertGe(glpReceivedByPirex, minGlpAmount);
    }

    /*//////////////////////////////////////////////////////////////
                        depositGlpWithERC20 TESTS
    //////////////////////////////////////////////////////////////*/

    /**
        @notice Test tx reversion if contract is paused
     */
    function testCannotDepositGlpWithERC20TokenPaused() external {
        pirexGmxGlp.setPauseState(true);

        address token = address(WBTC);
        uint256 tokenAmount = 1;
        uint256 minShares = 1;
        address receiver = address(this);
        bool compound = false;

        _mintWbtc(tokenAmount);
        WBTC.approve(address(pirexGmxGlp), tokenAmount);

        vm.expectRevert("Pausable: paused");

        pirexGmxGlp.depositGlpWithERC20(
            token,
            tokenAmount,
            minShares,
            receiver,
            compound
        );
    }

    /**
        @notice Test tx reversion due to token being the zero address
     */
    function testCannotDepositGlpWithERC20TokenZeroAddress() external {
        address invalidToken = address(0);
        uint256 tokenAmount = 1;
        uint256 minShares = 1;
        address receiver = address(this);
        bool compound = false;

        vm.expectRevert(PirexGmxGlp.ZeroAddress.selector);

        pirexGmxGlp.depositGlpWithERC20(
            invalidToken,
            tokenAmount,
            minShares,
            receiver,
            compound
        );
    }

    /**
        @notice Test tx reversion due to token amount being zero
     */
    function testCannotDepositGlpWithERC20TokenZeroAmount() external {
        address token = address(WBTC);
        uint256 invalidTokenAmount = 0;
        uint256 minShares = 1;
        address receiver = address(this);
        bool compound = false;

        vm.expectRevert(PirexGmxGlp.ZeroAmount.selector);

        pirexGmxGlp.depositGlpWithERC20(
            token,
            invalidTokenAmount,
            minShares,
            receiver,
            compound
        );
    }

    /**
        @notice Test tx reversion due to minShares being zero
     */
    function testCannotDepositGlpWithERC20MinSharesZeroAmount() external {
        address token = address(WBTC);
        uint256 tokenAmount = 1;
        uint256 invalidMinShares = 0;
        address receiver = address(this);
        bool compound = false;

        vm.expectRevert(PirexGmxGlp.ZeroAmount.selector);

        pirexGmxGlp.depositGlpWithERC20(
            token,
            tokenAmount,
            invalidMinShares,
            receiver,
            compound
        );
    }

    /**
        @notice Test tx reversion due to receiver being the zero address
     */
    function testCannotDepositGlpWithERC20ReceiverZeroAddress() external {
        address token = address(WBTC);
        uint256 tokenAmount = 1;
        uint256 minShares = 1;
        address invalidReceiver = address(0);
        bool compound = false;

        vm.expectRevert(PirexGmxGlp.ZeroAddress.selector);

        pirexGmxGlp.depositGlpWithERC20(
            token,
            tokenAmount,
            minShares,
            invalidReceiver,
            compound
        );
    }

    /**
        @notice Test tx reversion due to token not being whitelisted by GMX
     */
    function testCannotDepositGlpWithERC20InvalidToken() external {
        address invalidToken = address(this);
        uint256 tokenAmount = 1;
        uint256 minShares = 1;
        address receiver = address(this);
        bool compound = false;

        vm.expectRevert(
            abi.encodeWithSelector(
                PirexGmxGlp.InvalidToken.selector,
                invalidToken
            )
        );

        pirexGmxGlp.depositGlpWithERC20(
            invalidToken,
            tokenAmount,
            minShares,
            receiver,
            compound
        );
    }

    /**
        @notice Test tx reversion due to minShares being GT than actual GLP amount
     */
    function testCannotDepositGlpWithERC20ExcessiveMinShares() external {
        uint256 tokenAmount = 1e8;
        address token = address(WBTC);
        uint256 invalidMinShares = _calculateMinGlpAmount(
            token,
            tokenAmount,
            8
        ) * 2;
        address receiver = address(this);
        bool compound = false;

        _mintWbtc(tokenAmount);
        WBTC.approve(address(pirexGmxGlp), tokenAmount);

        vm.expectRevert(bytes("GlpManager: insufficient GLP output"));

        pirexGmxGlp.depositGlpWithERC20(
            token,
            tokenAmount,
            invalidMinShares,
            receiver,
            compound
        );
    }

    /**
        @notice Test depositing pxGLP with whitelisted ERC20 tokens
        @param  tokenAmount  uint256  Token amount
        @param  compound     bool     Whether should compound
     */
    function testDepositGlpWithERC20(uint256 tokenAmount, bool compound)
        external
    {
        vm.assume(tokenAmount > 1e5);
        vm.assume(tokenAmount < 100e8);

        _mintWbtc(tokenAmount);

        address token = address(WBTC);
        uint256 minShares = 1;
        address receiver = address(this);
        uint256 minGlpAmount = _calculateMinGlpAmount(token, tokenAmount, 8);
        uint256 premintWBTCBalance = WBTC.balanceOf(address(this));
        uint256 premintPxGlpUserBalance = pxGlp.balanceOf(receiver);
        uint256 premintPxGlpUnionBalance = pxGlp.balanceOf(
            address(unionPirexGlpStrategy)
        );
        uint256 premintGlpPirexBalance = FEE_STAKED_GLP.balanceOf(
            address(pirexGmxGlp)
        );

        assertTrue(WBTC.balanceOf(address(this)) == tokenAmount);

        WBTC.approve(address(pirexGmxGlp), tokenAmount);

        vm.expectEmit(true, true, true, false, address(pirexGmxGlp));

        // Cannot test the `asset` member of the event since it's not known until after
        emit DepositGlp(
            address(this),
            receiver,
            token,
            compound,
            minShares,
            tokenAmount,
            0,
            0,
            0
        );

        uint256 assets = pirexGmxGlp.depositGlpWithERC20(
            token,
            tokenAmount,
            minShares,
            receiver,
            compound
        );
        uint256 pxGlpReceivedByUser = pxGlp.balanceOf(receiver) -
            premintPxGlpUserBalance;
        uint256 pxGlpReceivedByUnion = pxGlp.balanceOf(
            address(unionPirexGlpStrategy)
        ) - premintPxGlpUnionBalance;
        uint256 glpReceivedByPirex = FEE_STAKED_GLP.balanceOf(
            address(pirexGmxGlp)
        ) - premintGlpPirexBalance;

        if (compound) {
            assertGt(pxGlpReceivedByUnion, 0);
            assertEq(pxGlpReceivedByUnion, glpReceivedByPirex);
            assertGe(pxGlpReceivedByUnion, minGlpAmount);
            assertEq(pxGlpReceivedByUser, 0);
            assertEq(unionPirexGlp.balanceOf(receiver), glpReceivedByPirex);
        } else {
            assertGt(pxGlpReceivedByUser, 0);
            assertEq(pxGlpReceivedByUser, glpReceivedByPirex);
            assertGe(pxGlpReceivedByUser, minGlpAmount);
            assertEq(pxGlpReceivedByUnion, 0);
            assertEq(unionPirexGlp.balanceOf(receiver), 0);
        }

        assertEq(
            WBTC.balanceOf(address(this)),
            premintWBTCBalance - tokenAmount
        );
        assertEq(glpReceivedByPirex, assets);
        assertGe(glpReceivedByPirex, minGlpAmount);
    }

    /*//////////////////////////////////////////////////////////////
                        redeemPxGlpForETH TESTS
    //////////////////////////////////////////////////////////////*/

    /**
        @notice Test tx reversion if contract is paused
     */
    function testCannotRedeemPxGlpForETHPaused() external {
        uint256 etherAmount = 1 ether;
        address receiver = address(this);

        uint256 assets = _depositGlpWithETH(etherAmount, receiver, false);
        uint256 minRedemption = _calculateMinRedemptionAmount(
            address(WETH),
            assets
        );

        // Pause after deposit
        pirexGmxGlp.setPauseState(true);

        vm.expectRevert("Pausable: paused");

        pirexGmxGlp.redeemPxGlpForETH(assets, minRedemption, receiver);
    }

    /**
        @notice Test tx reversion due to msg.value being zero
     */
    function testCannotRedeemPxGlpForETHZeroValue() external {
        uint256 invalidAmount = 0;
        uint256 minRedemption = 1;
        address receiver = address(this);

        vm.expectRevert(PirexGmxGlp.ZeroAmount.selector);

        pirexGmxGlp.redeemPxGlpForETH(invalidAmount, minRedemption, receiver);
    }

    /**
        @notice Test tx reversion due to minRedemption being zero
     */
    function testCannotRedeemPxGlpForETHZeroMinRedemption() external {
        uint256 amount = 1;
        uint256 invalidMinRedemption = 0;
        address receiver = address(this);

        vm.expectRevert(PirexGmxGlp.ZeroAmount.selector);

        pirexGmxGlp.redeemPxGlpForETH(amount, invalidMinRedemption, receiver);
    }

    /**
        @notice Test tx reversion due to receiver being the zero address
     */
    function testCannotRedeemPxGlpForETHZeroReceiver() external {
        uint256 amount = 1;
        uint256 minRedemption = 1;
        address invalidReceiver = address(0);

        vm.expectRevert(PirexGmxGlp.ZeroAddress.selector);

        pirexGmxGlp.redeemPxGlpForETH(amount, minRedemption, invalidReceiver);
    }

    /**
        @notice Test tx reversion due to minShares being GT than actual GLP amount
     */
    function testCannotRedeemPxGlpForETHExcessiveMinRedemption() external {
        uint256 etherAmount = 1 ether;
        address receiver = address(this);

        uint256 assets = _depositGlpWithETH(etherAmount, receiver, false);
        uint256 invalidMinRedemption = _calculateMinRedemptionAmount(
            address(WETH),
            assets
        ) * 2;

        vm.expectRevert(bytes("GlpManager: insufficient output"));

        pirexGmxGlp.redeemPxGlpForETH(assets, invalidMinRedemption, receiver);
    }

    /**
        @notice Test redeeming back ETH from pxGLP
        @param  etherAmount  uint256  Amount of ether in wei units
     */
    function testRedeemPxGlpForETH(uint256 etherAmount) external {
        vm.assume(etherAmount > 0.1 ether);
        vm.assume(etherAmount < 1_000 ether);

        address token = address(WETH);
        address receiver = address(this);

        // Mint pxGLP with ETH before attempting to redeem back into ETH
        uint256 assets = _depositGlpWithETH(etherAmount, receiver, false);

        uint256 previousETHBalance = receiver.balance;
        uint256 previousPxGlpUserBalance = pxGlp.balanceOf(receiver);
        uint256 previousGlpPirexBalance = FEE_STAKED_GLP.balanceOf(
            address(pirexGmxGlp)
        );

        // Calculate the minimum redemption amount then perform the redemption
        uint256 minRedemption = _calculateMinRedemptionAmount(token, assets);

        vm.expectEmit(true, true, true, false, address(pirexGmxGlp));

        emit RedeemGlp(
            address(this),
            receiver,
            address(0),
            minRedemption,
            etherAmount,
            0,
            0,
            0
        );

        uint256 redeemed = pirexGmxGlp.redeemPxGlpForETH(
            assets,
            minRedemption,
            receiver
        );

        assertGt(redeemed, minRedemption);
        assertEq(receiver.balance - previousETHBalance, redeemed);
        assertEq(previousPxGlpUserBalance - pxGlp.balanceOf(receiver), assets);
        assertEq(
            previousGlpPirexBalance -
                FEE_STAKED_GLP.balanceOf(address(pirexGmxGlp)),
            assets
        );
    }

    /*//////////////////////////////////////////////////////////////
                        redeemPxGlpForERC20 TESTS
    //////////////////////////////////////////////////////////////*/

    /**
        @notice Test tx reversion if contract is paused
     */
    function testCannotRedeemPxGlpForERC20TokenPaused() external {
        uint256 etherAmount = 1 ether;
        address receiver = address(this);
        address token = address(WBTC);

        uint256 assets = _depositGlpWithETH(etherAmount, receiver, false);
        uint256 minRedemption = _calculateMinRedemptionAmount(token, assets);

        // Pause after deposit
        pirexGmxGlp.setPauseState(true);

        vm.expectRevert("Pausable: paused");

        pirexGmxGlp.redeemPxGlpForERC20(token, assets, minRedemption, receiver);
    }

    /**
        @notice Test tx reversion due to token being the zero address
     */
    function testCannotRedeemPxGlpForERC20TokenZeroAddress() external {
        address invalidToken = address(0);
        uint256 amount = 1;
        uint256 minRedemption = 1;
        address receiver = address(this);

        vm.expectRevert(PirexGmxGlp.ZeroAddress.selector);

        pirexGmxGlp.redeemPxGlpForERC20(
            invalidToken,
            amount,
            minRedemption,
            receiver
        );
    }

    /**
        @notice Test tx reversion due to msg.value being zero
     */
    function testCannotRedeemPxGlpForERC20ZeroValue() external {
        address token = address(WBTC);
        uint256 invalidAmount = 0;
        uint256 minRedemption = 1;
        address receiver = address(this);

        vm.expectRevert(PirexGmxGlp.ZeroAmount.selector);

        pirexGmxGlp.redeemPxGlpForERC20(
            token,
            invalidAmount,
            minRedemption,
            receiver
        );
    }

    /**
        @notice Test tx reversion due to minRedemption being zero
     */
    function testCannotRedeemPxGlpForERC20ZeroMinRedemption() external {
        address token = address(WBTC);
        uint256 amount = 1;
        uint256 invalidMinRedemption = 0;
        address receiver = address(this);

        vm.expectRevert(PirexGmxGlp.ZeroAmount.selector);

        pirexGmxGlp.redeemPxGlpForERC20(
            token,
            amount,
            invalidMinRedemption,
            receiver
        );
    }

    /**
        @notice Test tx reversion due to receiver being the zero address
     */
    function testCannotRedeemPxGlpForERC20ZeroReceiver() external {
        address token = address(WBTC);
        uint256 amount = 1;
        uint256 minRedemption = 1;
        address invalidReceiver = address(0);

        vm.expectRevert(PirexGmxGlp.ZeroAddress.selector);

        pirexGmxGlp.redeemPxGlpForERC20(
            token,
            amount,
            minRedemption,
            invalidReceiver
        );
    }

    /**
        @notice Test tx reversion due to token not being whitelisted by GMX
     */
    function testCannotRedeemPxGlpForERC20InvalidToken() external {
        address invalidToken = address(this);
        uint256 amount = 1;
        uint256 minRedemption = 1;
        address receiver = address(this);

        vm.expectRevert(
            abi.encodeWithSelector(
                PirexGmxGlp.InvalidToken.selector,
                invalidToken
            )
        );

        pirexGmxGlp.redeemPxGlpForERC20(
            invalidToken,
            amount,
            minRedemption,
            receiver
        );
    }

    /**
        @notice Test tx reversion due to minRedemption being GT than actual token amount
     */
    function testCannotRedeemPxGlpForERC20ExcessiveMinRedemption() external {
        address token = address(WBTC);
        uint256 tokenAmount = 1e8;
        address receiver = address(this);

        uint256 assets = _depositGlpWithERC20(tokenAmount, receiver, false);
        uint256 invalidMinRedemption = _calculateMinRedemptionAmount(
            token,
            assets
        ) * 2;

        vm.expectRevert(bytes("GlpManager: insufficient output"));

        pirexGmxGlp.redeemPxGlpForERC20(
            token,
            assets,
            invalidMinRedemption,
            receiver
        );
    }

    /**
        @notice Test redeeming back to whitelisted ERC20 tokens from pxGLP
        @param  tokenAmount  uint256  Token amount
     */
    function testRedeemPxGlpForERC20(uint256 tokenAmount) external {
        vm.assume(tokenAmount > 1e5);
        vm.assume(tokenAmount < 100e8);

        address token = address(WBTC);
        address receiver = address(this);

        // Deposit using ERC20 to receive some pxGLP for redemption tests later
        uint256 assets = _depositGlpWithERC20(tokenAmount, receiver, false);

        uint256 previousWBTCBalance = WBTC.balanceOf(receiver);
        uint256 previousPxGlpUserBalance = pxGlp.balanceOf(receiver);
        uint256 previousGlpPirexBalance = FEE_STAKED_GLP.balanceOf(
            address(pirexGmxGlp)
        );

        // Calculate the minimum redemption amount then perform the redemption
        uint256 minRedemption = _calculateMinRedemptionAmount(token, assets);

        vm.expectEmit(true, true, true, false, address(pirexGmxGlp));

        emit RedeemGlp(
            address(this),
            receiver,
            token,
            minRedemption,
            tokenAmount,
            0,
            0,
            0
        );

        uint256 redeemed = pirexGmxGlp.redeemPxGlpForERC20(
            token,
            assets,
            minRedemption,
            receiver
        );

        assertGt(redeemed, minRedemption);
        assertEq(WBTC.balanceOf(receiver) - previousWBTCBalance, redeemed);
        assertEq(previousPxGlpUserBalance - pxGlp.balanceOf(receiver), assets);
        assertEq(
            previousGlpPirexBalance -
                FEE_STAKED_GLP.balanceOf(address(pirexGmxGlp)),
            assets
        );
    }

    /*//////////////////////////////////////////////////////////////
                        calculateRewards TESTS
    //////////////////////////////////////////////////////////////*/

    /**
        @notice Test calculating WETH and esGMX rewards produced by GMX and GLP
        @param  secondsElapsed  uint32  Seconds to forward timestamp
        @param  wbtcAmount      uint40  Amount of WBTC used for minting GLP
        @param  gmxAmount       uint80  Amount of GMX to mint and deposit
     */
    function testCalculateRewards(
        uint32 secondsElapsed,
        uint40 wbtcAmount,
        uint80 gmxAmount
    ) external {
        vm.assume(secondsElapsed > 10);
        vm.assume(secondsElapsed < 365 days);
        vm.assume(wbtcAmount > 1);
        vm.assume(wbtcAmount < 100e8);
        vm.assume(gmxAmount != 0);
        vm.assume(gmxAmount < 1000000e18);

        address pirexRewardsAddr = address(pirexRewards);

        _depositGlpWithERC20(wbtcAmount, address(this), false);
        _depositGmx(gmxAmount, address(this));

        vm.warp(block.timestamp + secondsElapsed);

        uint256 expectedWETHRewardsGmx = pirexGmxGlp.calculateRewards(
            true,
            true
        );
        uint256 expectedWETHRewardsGlp = pirexGmxGlp.calculateRewards(
            true,
            false
        );
        uint256 expectedEsGmxRewardsGmx = pirexGmxGlp.calculateRewards(
            false,
            true
        );
        uint256 expectedEsGmxRewardsGlp = pirexGmxGlp.calculateRewards(
            false,
            false
        );
        uint256 expectedWETHRewards = expectedWETHRewardsGmx +
            expectedWETHRewardsGlp;
        uint256 expectedEsGmxRewards = expectedEsGmxRewardsGmx +
            expectedEsGmxRewardsGlp;

        vm.prank(pirexRewardsAddr);

        (
            ERC20[] memory producerTokens,
            ERC20[] memory rewardTokens,
            uint256[] memory rewardAmounts
        ) = pirexGmxGlp.claimRewards();
        address wethAddr = address(WETH);
        address pxGlpAddr = address(pxGlp);
        address pxGmxAddr = address(pxGmx);

        assertEq(pxGmxAddr, address(producerTokens[0]));
        assertEq(pxGlpAddr, address(producerTokens[1]));
        assertEq(pxGmxAddr, address(producerTokens[2]));
        assertEq(pxGlpAddr, address(producerTokens[3]));
        assertEq(wethAddr, address(rewardTokens[0]));
        assertEq(wethAddr, address(rewardTokens[1]));
        assertEq(pxGmxAddr, address(rewardTokens[2]));
        assertEq(pxGmxAddr, address(rewardTokens[3]));
        assertEq(expectedWETHRewardsGmx, rewardAmounts[0]);
        assertEq(expectedWETHRewardsGlp, rewardAmounts[1]);
        assertEq(expectedEsGmxRewardsGmx, rewardAmounts[2]);
        assertEq(expectedEsGmxRewardsGlp, rewardAmounts[3]);
        assertGt(expectedWETHRewards, 0);
        assertGt(expectedEsGmxRewards, 0);
    }

    /*//////////////////////////////////////////////////////////////
                        claimRewards TESTS
    //////////////////////////////////////////////////////////////*/

    /**
        @notice Test tx reversion: caller is not pirexRewards
     */
    function testCannotClaimRewardsNotPirexRewards() external {
        vm.prank(testAccounts[0]);
        vm.expectRevert(PirexGmxGlp.NotPirexRewards.selector);

        pirexGmxGlp.claimRewards();
    }

    /**
        @notice Test claiming both WETH and esGMX rewards
        @param  secondsElapsed  uint32  Seconds to forward timestamp
        @param  wbtcAmount      uint40  Amount of WBTC used for minting GLP
        @param  gmxAmount       uint80  Amount of GMX to mint and deposit
     */
    function testClaimRewards(
        uint32 secondsElapsed,
        uint40 wbtcAmount,
        uint80 gmxAmount
    ) external {
        vm.assume(secondsElapsed > 10);
        vm.assume(secondsElapsed < 365 days);
        vm.assume(wbtcAmount > 1);
        vm.assume(wbtcAmount < 100e8);
        vm.assume(gmxAmount != 0);
        vm.assume(gmxAmount < 1000000e18);

        address pirexRewardsAddr = address(pirexRewards);

        _depositGlpWithERC20(wbtcAmount, address(this), false);
        _depositGmx(gmxAmount, address(this));

        // Forward timestamp to produce rewards
        vm.warp(block.timestamp + secondsElapsed);

        uint256 previousStakedGmxBalance = REWARD_TRACKER_GMX.balanceOf(
            address(pirexGmxGlp)
        );

        uint256 expectedWETHRewardsGmx = pirexGmxGlp.calculateRewards(
            true,
            true
        );
        uint256 expectedWETHRewardsGlp = pirexGmxGlp.calculateRewards(
            true,
            false
        );
        uint256 expectedEsGmxRewardsGmx = pirexGmxGlp.calculateRewards(
            false,
            true
        );
        uint256 expectedEsGmxRewardsGlp = pirexGmxGlp.calculateRewards(
            false,
            false
        );
        uint256 expectedWETHRewards = expectedWETHRewardsGmx +
            expectedWETHRewardsGlp;
        uint256 expectedEsGmxRewards = expectedEsGmxRewardsGmx +
            expectedEsGmxRewardsGlp;

        vm.expectEmit(false, false, false, true, address(pirexGmxGlp));

        // Limited variable counts due to stack-too-deep issue
        emit ClaimRewards(
            expectedWETHRewards,
            expectedEsGmxRewards,
            expectedWETHRewardsGmx,
            expectedWETHRewardsGlp,
            expectedEsGmxRewardsGmx,
            expectedEsGmxRewardsGlp
        );

        // Impersonate pirexRewards and claim WETH rewards
        vm.prank(pirexRewardsAddr);

        (
            ERC20[] memory producerTokens,
            ERC20[] memory rewardTokens,
            uint256[] memory rewardAmounts
        ) = pirexGmxGlp.claimRewards();

        assertEq(address(pxGmx), address(producerTokens[0]));
        assertEq(address(pxGlp), address(producerTokens[1]));
        assertEq(address(pxGmx), address(producerTokens[2]));
        assertEq(address(pxGlp), address(producerTokens[3]));
        assertEq(address(WETH), address(rewardTokens[0]));
        assertEq(address(WETH), address(rewardTokens[1]));
        assertEq(address(pxGmx), address(rewardTokens[2]));
        assertEq(address(pxGmx), address(rewardTokens[3]));
        assertEq(expectedWETHRewardsGmx, rewardAmounts[0]);
        assertEq(expectedWETHRewardsGlp, rewardAmounts[1]);
        assertEq(expectedEsGmxRewardsGmx, rewardAmounts[2]);
        assertEq(expectedEsGmxRewardsGlp, rewardAmounts[3]);
        assertGt(expectedWETHRewards, 0);
        assertGt(expectedEsGmxRewards, 0);

        // Claiming esGMX rewards should also be staked immediately
        assertEq(
            REWARD_TRACKER_GMX.balanceOf(address(pirexGmxGlp)),
            previousStakedGmxBalance + expectedEsGmxRewards
        );
    }

    /*//////////////////////////////////////////////////////////////
                        claimUserReward TESTS
    //////////////////////////////////////////////////////////////*/

    /**
        @notice Test tx reversion due to caller is not pirexRewards
     */
    function testCannotClaimUserRewardNotPirexRewards() external {
        address recipient = address(this);
        address rewardTokenAddress = address(WETH);
        uint256 rewardAmount = 1;

        vm.expectRevert(PirexGmxGlp.NotPirexRewards.selector);

        pirexGmxGlp.claimUserReward(
            recipient,
            rewardTokenAddress,
            rewardAmount
        );
    }

    /**
        @notice Test tx reversion due to recipient being zero
     */
    function testCannotClaimUserRewardRecipientZeroAddress() external {
        address invalidRecipient = address(0);
        address rewardTokenAddress = address(WETH);
        uint256 rewardAmount = 1;

        vm.prank(address(pirexRewards));

        vm.expectRevert(PirexGmxGlp.ZeroAddress.selector);

        pirexGmxGlp.claimUserReward(
            invalidRecipient,
            rewardTokenAddress,
            rewardAmount
        );
    }

    /**
        @notice Test tx reversion due to reward token being zero
     */
    function testCannotClaimUserRewardTokenZeroAddress() external {
        address recipient = address(this);
        address invalidRewardTokenAddress = address(0);
        uint256 rewardAmount = 1;

        vm.prank(address(pirexRewards));

        vm.expectRevert(PirexGmxGlp.ZeroAddress.selector);

        pirexGmxGlp.claimUserReward(
            recipient,
            invalidRewardTokenAddress,
            rewardAmount
        );
    }

    /**
        @notice Test claim user reward with valid reward tokens
        @param  wethAmount  uint80  Amount of claimable WETH
        @param  pxGmxAmount   uint80  Amount of claimable pxGMX
     */
    function testClaimUserReward(uint80 wethAmount, uint80 pxGmxAmount)
        external
    {
        vm.assume(wethAmount > 0.001 ether);
        vm.assume(wethAmount < 1_000 ether);
        vm.assume(pxGmxAmount != 0);
        vm.assume(pxGmxAmount < 1000000e18);

        address user = address(this);

        assertEq(0, WETH.balanceOf(user));
        assertEq(0, pxGmx.balanceOf(user));

        // Mint and transfers tokens for user claim tests
        vm.deal(address(this), wethAmount);

        IWETH(address(WETH)).depositTo{value: wethAmount}(address(pirexGmxGlp));

        vm.prank(address(pirexGmxGlp));

        pxGmx.mint(address(pirexGmxGlp), pxGmxAmount);

        // Test claim via PirexRewards contract
        vm.startPrank(address(pirexRewards));

        pirexGmxGlp.claimUserReward(user, address(WETH), wethAmount);
        pirexGmxGlp.claimUserReward(user, address(pxGmx), pxGmxAmount);

        vm.stopPrank();

        assertEq(WETH.balanceOf(user), wethAmount);
        assertEq(pxGmx.balanceOf(user), pxGmxAmount);
    }

    /*//////////////////////////////////////////////////////////////
                        compoundMultiplierPoints TESTS
    //////////////////////////////////////////////////////////////*/

    /**
        @notice Test tx reversion if contract is paused
     */
    function testCannotCompoundMultiplierPointsPaused() external {
        pirexGmxGlp.setPauseState(true);

        vm.expectRevert("Pausable: paused");

        pirexGmxGlp.compoundMultiplierPoints();
    }

    /**
        @notice Test compounding multiplier points
        @param  gmxAmount  uint256  Amount of GMX
     */
    function testCompoundMultiplierPoints(uint256 gmxAmount) external {
        vm.assume(gmxAmount > 1e15);
        vm.assume(gmxAmount < 1e22);

        // Mint then deposit some GMX in order to gain multiplier points (MP) later on
        address receiver = address(this);

        _mintGmx(gmxAmount);

        uint256 preDepositStakedGMXBalance = REWARD_TRACKER_GMX.balanceOf(
            address(pirexGmxGlp)
        );

        GMX.approve(address(pirexGmxGlp), gmxAmount);

        pirexGmxGlp.depositGmx(gmxAmount, receiver);

        uint256 postDepositStakedGMXBalance = REWARD_TRACKER_GMX.balanceOf(
            address(pirexGmxGlp)
        );

        assertEq(
            postDepositStakedGMXBalance - preDepositStakedGMXBalance,
            gmxAmount
        );

        // Time skip to accrue some multiplier points
        vm.warp(block.timestamp + 1 hours);

        uint256 claimableMp = REWARD_TRACKER_MP.claimable(address(pirexGmxGlp));

        assertGt(claimableMp, 0);

        pirexGmxGlp.compoundMultiplierPoints();

        uint256 postCompoundStakedGMXBalance = REWARD_TRACKER_GMX.balanceOf(
            address(pirexGmxGlp)
        );

        // Compounded MP should be reflected in the latest staked amount of GMX
        assertEq(
            postCompoundStakedGMXBalance,
            postDepositStakedGMXBalance + claimableMp
        );
    }

    /*//////////////////////////////////////////////////////////////
                        setPauseState TESTS
    //////////////////////////////////////////////////////////////*/

    /**
        @notice Test tx reversion due to caller not being owner
     */
    function testCannotSetPauseStateUnauthorized() external {
        vm.prank(testAccounts[0]);

        vm.expectRevert("UNAUTHORIZED");

        pirexGmxGlp.setPauseState(true);
    }

    /**
        @notice Test tx reversion if unpausing when not paused
     */
    function testCannotSetPauseStateNotPaused() external {
        assertEq(pirexGmxGlp.paused(), false);

        vm.expectRevert("Pausable: not paused");

        pirexGmxGlp.setPauseState(false);
    }

    /**
        @notice Test tx reversion if pausing when paused
     */
    function testCannotSetPauseStatePaused() external {
        pirexGmxGlp.setPauseState(true);

        assertEq(pirexGmxGlp.paused(), true);

        vm.expectRevert("Pausable: paused");

        pirexGmxGlp.setPauseState(true);
    }

    /**
        @notice Test setting pause state
     */
    function testSetPauseState() external {
        assertEq(pirexGmxGlp.paused(), false);

        pirexGmxGlp.setPauseState(true);

        assertEq(pirexGmxGlp.paused(), true);

        pirexGmxGlp.setPauseState(false);

        assertEq(pirexGmxGlp.paused(), false);
    }

    /*//////////////////////////////////////////////////////////////
                        initiateMigration TESTS
    //////////////////////////////////////////////////////////////*/

    /**
        @notice Test tx reversion if contract is not paused
     */
    function testCannotInitiateMigrationNotPaused() external {
        assertEq(pirexGmxGlp.paused(), false);

        address newContract = address(this);

        vm.expectRevert("Pausable: not paused");

        pirexGmxGlp.initiateMigration(newContract);
    }

    /**
        @notice Test tx reversion due to caller not being owner
     */
    function testCannotInitiateMigrationUnauthorized() external {
        pirexGmxGlp.setPauseState(true);

        address newContract = address(this);

        vm.prank(testAccounts[0]);

        vm.expectRevert("UNAUTHORIZED");

        pirexGmxGlp.initiateMigration(newContract);
    }

    /**
        @notice Test tx reversion due to newContract being zero
     */
    function testCannotInitiateMigrationZeroAddress() external {
        pirexGmxGlp.setPauseState(true);

        address invalidNewContract = address(0);

        vm.expectRevert(PirexGmxGlp.ZeroAddress.selector);

        pirexGmxGlp.initiateMigration(invalidNewContract);
    }

    /**
        @notice Test initiating migration
     */
    function testInitiateMigration() external {
        pirexGmxGlp.setPauseState(true);

        address oldContract = address(pirexGmxGlp);
        address newContract = address(this);

        assertEq(REWARD_ROUTER_V2.pendingReceivers(oldContract), address(0));

        vm.expectEmit(false, false, false, true, address(pirexGmxGlp));

        emit InitiateMigration(newContract);

        pirexGmxGlp.initiateMigration(newContract);

        // Should properly set the pendingReceivers state
        assertEq(REWARD_ROUTER_V2.pendingReceivers(oldContract), newContract);
    }

    /*//////////////////////////////////////////////////////////////
                        completeMigration TESTS
    //////////////////////////////////////////////////////////////*/

    /**
        @notice Test tx reversion if contract is not paused
     */
    function testCannotCompleteMigrationNotPaused() external {
        assertEq(pirexGmxGlp.paused(), false);

        address oldContract = address(this);

        vm.expectRevert("Pausable: not paused");

        pirexGmxGlp.completeMigration(oldContract);
    }

    /**
        @notice Test tx reversion due to caller not being owner
     */
    function testCannotCompleteMigrationUnauthorized() external {
        pirexGmxGlp.setPauseState(true);

        address oldContract = address(pirexGmxGlp);

        vm.prank(testAccounts[0]);

        vm.expectRevert("UNAUTHORIZED");

        pirexGmxGlp.completeMigration(oldContract);
    }

    /**
        @notice Test tx reversion due to oldContract being zero
     */
    function testCannotCompleteMigrationZeroAddress() external {
        pirexGmxGlp.setPauseState(true);

        address invalidOldContract = address(0);

        vm.expectRevert(PirexGmxGlp.ZeroAddress.selector);

        pirexGmxGlp.completeMigration(invalidOldContract);
    }

    /**
        @notice Test tx reversion due to the caller not being the assigned new contract
     */
    function testCannotCompleteMigrationInvalidNewContract() external {
        pirexGmxGlp.setPauseState(true);

        address oldContract = address(pirexGmxGlp);
        address newContract = address(this);

        pirexGmxGlp.initiateMigration(newContract);

        // Deploy a test contract but not being assigned as the migration target
        PirexGmxGlp newPirexGmxGlp = new PirexGmxGlp(
            address(pxGmx),
            address(pxGlp),
            address(pirexFees),
            address(pirexRewards)
        );

        vm.expectRevert("RewardRouter: transfer not signalled");

        newPirexGmxGlp.completeMigration(oldContract);
    }

    /**
        @notice Test completing migration
     */
    function testCompleteMigration() external {
        // Perform GMX deposit for balance tests after migration
        uint256 gmxAmount = 1e18;
        address receiver = address(this);
        address oldContract = address(pirexGmxGlp);

        _mintGmx(gmxAmount);

        GMX.approve(oldContract, gmxAmount);
        pirexGmxGlp.depositGmx(gmxAmount, receiver);

        // Perform GLP deposit for balance tests after migration
        uint256 etherAmount = 1 ether;

        vm.deal(address(this), etherAmount);

        pirexGmxGlp.depositGlpWithETH{value: etherAmount}(1, receiver, false);

        // Time skip to bypass the cooldown duration
        vm.warp(block.timestamp + 1 days);

        // Store the staked balances for later validations
        uint256 oldStakedGmxBalance = REWARD_TRACKER_GMX.balanceOf(oldContract);
        uint256 oldStakedGlpBalance = FEE_STAKED_GLP.balanceOf(oldContract);
        uint256 oldEsGmxClaimable = pirexGmxGlp.calculateRewards(false, true) +
            pirexGmxGlp.calculateRewards(false, false);
        uint256 oldMpBalance = REWARD_TRACKER_MP.claimable(oldContract);

        // Pause the contract before proceeding
        pirexGmxGlp.setPauseState(true);

        // Deploy the new contract for migration tests
        PirexGmxGlp newPirexGmxGlp = new PirexGmxGlp(
            address(pxGmx),
            address(pxGlp),
            address(pirexFees),
            address(pirexRewards)
        );

        address newContract = address(newPirexGmxGlp);

        assertEq(REWARD_ROUTER_V2.pendingReceivers(oldContract), address(0));

        pirexGmxGlp.initiateMigration(newContract);

        // Should properly set the pendingReceivers state
        assertEq(REWARD_ROUTER_V2.pendingReceivers(oldContract), newContract);

        vm.expectEmit(false, false, false, true, address(newPirexGmxGlp));

        emit CompleteMigration(oldContract);

        // Complete the migration using the new contract
        newPirexGmxGlp.completeMigration(oldContract);

        // Should properly clear the pendingReceivers state
        assertEq(REWARD_ROUTER_V2.pendingReceivers(oldContract), address(0));

        // Confirm that the token balances and claimables for old contract are correct
        assertEq(REWARD_TRACKER_GMX.balanceOf(oldContract), 0);
        assertEq(FEE_STAKED_GLP.balanceOf(oldContract), 0);
        assertEq(STAKED_GMX.claimable(oldContract), 0);
        assertEq(FEE_STAKED_GLP.claimable(oldContract), 0);
        assertEq(REWARD_TRACKER_MP.claimable(oldContract), 0);

        // Confirm that the staked token balances for new contract are correct
        // For Staked GMX balance, due to compounding in the migration,
        // all pending claimable esGMX and MP are automatically staked
        assertEq(
            REWARD_TRACKER_GMX.balanceOf(newContract),
            oldStakedGmxBalance + oldEsGmxClaimable + oldMpBalance
        );
        assertEq(FEE_STAKED_GLP.balanceOf(newContract), oldStakedGlpBalance);
    }
}<|MERGE_RESOLUTION|>--- conflicted
+++ resolved
@@ -11,32 +11,6 @@
 import {Helper} from "./Helper.t.sol";
 
 contract PirexGmxGlpTest is Helper {
-<<<<<<< HEAD
-    event SetUnionPirexGlp(address unionPirexGlp);
-    event DepositGmx(
-        address indexed caller,
-        address indexed receiver,
-        uint256 amount
-    );
-    event DepositGlp(
-        address indexed caller,
-        address indexed receiver,
-        address indexed token,
-        bool shouldCompound,
-        uint256 minShares,
-        uint256 amount,
-        uint256 assets
-    );
-    event RedeemGlp(
-        address indexed caller,
-        address indexed receiver,
-        address indexed token,
-        uint256 minRedemption,
-        uint256 amount,
-        uint256 redemption
-    );
-=======
->>>>>>> 9c5941e4
     event InitiateMigration(address newContract);
     event CompleteMigration(address oldContract);
     event ClaimRewards(
@@ -48,214 +22,6 @@
         uint256 glpEsGmxRewards
     );
 
-<<<<<<< HEAD
-    /**
-        @notice Get minimum price for whitelisted token
-        @param  token  address    Token
-        @return        uint256[]  Vault token info for token
-     */
-    function _getVaultTokenInfo(address token)
-        internal
-        view
-        returns (uint256[] memory)
-    {
-        address[] memory tokens = new address[](1);
-        tokens[0] = token;
-
-        return
-            VAULT_READER.getVaultTokenInfoV4(
-                address(VAULT),
-                POSITION_ROUTER,
-                address(WETH),
-                INFO_USDG_AMOUNT,
-                tokens
-            );
-    }
-
-    /**
-        @notice Get GLP price
-        @param  minPrice  bool     Whether to use minimum or maximum price
-        @return           uint256  GLP price
-     */
-    function _getGlpPrice(bool minPrice) internal view returns (uint256) {
-        address[] memory tokens = new address[](1);
-        tokens[0] = address(FEE_STAKED_GLP);
-        uint256 aum = GLP_MANAGER.getAums()[minPrice ? 0 : 1];
-        uint256 glpSupply = READER.getTokenBalancesWithSupplies(
-            address(0),
-            tokens
-        )[1];
-
-        return (aum * 10**EXPANDED_GLP_DECIMALS) / glpSupply;
-    }
-
-    /**
-        @notice Get GLP buying fees
-        @param  tokenAmount  uint256    Token amount
-        @param  info         uint256[]  Token info
-        @param  incremental  bool       Whether the operation would increase USDG supply
-        @return              uint256    GLP buying fees
-     */
-    function _getFees(
-        uint256 tokenAmount,
-        uint256[] memory info,
-        bool incremental
-    ) internal view returns (uint256) {
-        uint256 initialAmount = info[2];
-        uint256 usdgDelta = ((tokenAmount * info[10]) / PRECISION);
-        uint256 nextAmount = initialAmount + usdgDelta;
-        if (!incremental) {
-            nextAmount = usdgDelta > initialAmount
-                ? 0
-                : initialAmount - usdgDelta;
-        }
-        uint256 targetAmount = (info[4] * USDG.totalSupply()) /
-            VAULT.totalTokenWeights();
-
-        if (targetAmount == 0) {
-            return FEE_BPS;
-        }
-
-        uint256 initialDiff = initialAmount > targetAmount
-            ? initialAmount - targetAmount
-            : targetAmount - initialAmount;
-        uint256 nextDiff = nextAmount > targetAmount
-            ? nextAmount - targetAmount
-            : targetAmount - nextAmount;
-
-        if (nextDiff < initialDiff) {
-            uint256 rebateBps = (TAX_BPS * initialDiff) / targetAmount;
-
-            return rebateBps > FEE_BPS ? 0 : FEE_BPS - rebateBps;
-        }
-
-        uint256 averageDiff = (initialDiff + nextDiff) / 2;
-
-        if (averageDiff > targetAmount) {
-            averageDiff = targetAmount;
-        }
-
-        return FEE_BPS + (TAX_BPS * averageDiff) / targetAmount;
-    }
-
-    /**
-        @notice Calculate the minimum amount of GLP received
-        @param  token     address  Token address
-        @param  amount    uint256  Amount of tokens
-        @param  decimals  uint256  Token decimals for expansion purposes
-        @return           uint256  Minimum GLP amount with slippage and decimal expansion
-     */
-    function _calculateMinGlpAmount(
-        address token,
-        uint256 amount,
-        uint256 decimals
-    ) internal view returns (uint256) {
-        uint256[] memory info = _getVaultTokenInfo(token);
-        uint256 glpAmount = (amount * info[10]) / _getGlpPrice(true);
-        uint256 minGlp = (glpAmount *
-            (BPS_DIVISOR - _getFees(amount, info, true))) / BPS_DIVISOR;
-        uint256 minGlpWithSlippage = (minGlp * (BPS_DIVISOR - SLIPPAGE)) /
-            BPS_DIVISOR;
-
-        // Expand min GLP amount decimals based on the input token's decimals
-        return
-            decimals == EXPANDED_GLP_DECIMALS
-                ? minGlpWithSlippage
-                : 10**(EXPANDED_GLP_DECIMALS - decimals) * minGlpWithSlippage;
-    }
-
-    /**
-        @notice Calculate the minimum amount of token to be redeemed from selling GLP
-        @param  token     address  Token address
-        @param  amount    uint256  Amount of tokens
-        @return           uint256  Minimum GLP amount with slippage and decimal expansion
-     */
-    function _calculateMinRedemptionAmount(address token, uint256 amount)
-        internal
-        view
-        returns (uint256)
-    {
-        uint256[] memory info = _getVaultTokenInfo(token);
-        uint256 usdgAmount = (amount * _getGlpPrice(false)) / PRECISION;
-        uint256 redemptionAmount = VAULT.getRedemptionAmount(token, usdgAmount);
-        uint256 minToken = (redemptionAmount *
-            (BPS_DIVISOR - _getFees(redemptionAmount, info, false))) /
-            BPS_DIVISOR;
-        uint256 minTokenWithSlippage = (minToken * (BPS_DIVISOR - SLIPPAGE)) /
-            BPS_DIVISOR;
-
-        return minTokenWithSlippage;
-    }
-
-    /**
-        @notice Deposit ETH for pxGLP for testing purposes
-        @param  etherAmount  uint256  Amount of ETH
-        @param  receiver     address  Receiver of pxGLP
-        @param  compound     bool     Whether should compound
-        @return              uint256  Amount of pxGLP minted
-     */
-    function _depositGlpWithETH(
-        uint256 etherAmount,
-        address receiver,
-        bool compound
-    ) internal returns (uint256) {
-        vm.deal(address(this), etherAmount);
-
-        uint256 assets = pirexGmxGlp.depositGlpWithETH{value: etherAmount}(
-            1,
-            receiver,
-            compound
-        );
-
-        // Time skip to bypass the cooldown duration
-        vm.warp(block.timestamp + 1 hours);
-
-        return assets;
-    }
-
-    /**
-        @notice Deposit ERC20 token (WBTC) for pxGLP for testing purposes
-        @param  tokenAmount  uint256  Amount of token
-        @param  receiver     address  Receiver of pxGLP
-        @param  compound     bool     Whether should compound
-        @return              uint256  Amount of pxGLP minted
-     */
-    function _depositGlpWithERC20(
-        uint256 tokenAmount,
-        address receiver,
-        bool compound
-    ) internal returns (uint256) {
-        _mintWbtc(tokenAmount);
-
-        WBTC.approve(address(pirexGmxGlp), tokenAmount);
-
-        uint256 assets = pirexGmxGlp.depositGlpWithERC20(
-            address(WBTC),
-            tokenAmount,
-            1,
-            receiver,
-            compound
-        );
-
-        // Time skip to bypass the cooldown duration
-        vm.warp(block.timestamp + 1 hours);
-
-        return assets;
-    }
-
-    /**
-        @notice Deposit GMX for pxGMX
-        @param  tokenAmount  uint256  Amount of token
-        @param  receiver     address  Receiver of pxGMX
-     */
-    function _depositGmx(uint256 tokenAmount, address receiver) internal {
-        _mintGmx(tokenAmount);
-        GMX.approve(address(pirexGmxGlp), tokenAmount);
-        pirexGmxGlp.depositGmx(tokenAmount, receiver);
-    }
-
-=======
->>>>>>> 9c5941e4
     /*//////////////////////////////////////////////////////////////
                         setPirexRewards TESTS
     //////////////////////////////////////////////////////////////*/
@@ -302,7 +68,6 @@
     }
 
     /*//////////////////////////////////////////////////////////////
-<<<<<<< HEAD
                         setUnionPirexGlp TESTS
     //////////////////////////////////////////////////////////////*/
 
@@ -350,7 +115,9 @@
             pxGlp.allowance(address(pirexGmxGlp), _unionPirexGlp),
             type(uint256).max
         );
-=======
+    }
+
+    /*//////////////////////////////////////////////////////////////
                         setFee TESTS
     //////////////////////////////////////////////////////////////*/
 
@@ -404,7 +171,6 @@
         assertEq(deposit, pirexGmxGlp.fees(feeTypes[0]));
         assertEq(redemption, pirexGmxGlp.fees(feeTypes[1]));
         assertEq(reward, pirexGmxGlp.fees(feeTypes[2]));
->>>>>>> 9c5941e4
     }
 
     /*//////////////////////////////////////////////////////////////
