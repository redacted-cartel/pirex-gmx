// SPDX-License-Identifier: MIT
pragma solidity 0.8.13;

import {OwnableUpgradeable} from "openzeppelin-contracts-upgradeable/contracts/access/OwnableUpgradeable.sol";
import {SafeTransferLib} from "solmate/utils/SafeTransferLib.sol";
import {SafeCastLib} from "solmate/utils/SafeCastLib.sol";
import {ERC20} from "solmate/tokens/ERC20.sol";
import {IProducer} from "src/interfaces/IProducer.sol";
import {Common} from "src/Common.sol";

/**
    Originally inspired by Flywheel V2 (thank you Tribe team):
    https://github.com/fei-protocol/flywheel-v2/blob/dbe3cb8/src/FlywheelCore.sol
*/
contract PirexRewards is OwnableUpgradeable {
    using SafeTransferLib for ERC20;
    using SafeCastLib for uint256;
<<<<<<< HEAD

    struct GlobalState {
        uint32 lastUpdate;
        uint224 lastSupply;
        uint256 rewards;
    }

    struct UserState {
        uint32 lastUpdate;
        uint224 lastBalance;
        uint256 rewards;
    }
=======
>>>>>>> f26ecf6f

    struct ProducerToken {
        ERC20[] rewardTokens;
        Common.GlobalState globalState;
        mapping(address => Common.UserState) userStates;
        mapping(ERC20 => uint256) rewardStates;
        mapping(address => mapping(ERC20 => address)) rewardRecipients;
    }

    // Pirex contract which produces rewards
    IProducer public producer;

    // Producer tokens mapped to their data
    mapping(ERC20 => ProducerToken) public producerTokens;

    event SetProducer(address producer);
    event SetRewardRecipient(
        address indexed user,
        ERC20 indexed producerToken,
        ERC20 indexed rewardToken,
        address recipient
    );
    event UnsetRewardRecipient(
        address indexed user,
        ERC20 indexed producerToken,
        ERC20 indexed rewardToken
    );
    event AddRewardToken(
        ERC20 indexed producerToken,
        ERC20 indexed rewardToken
    );
    event RemoveRewardToken(ERC20 indexed producerToken, uint256 removalIndex);
    event GlobalAccrue(
        ERC20 indexed producerToken,
        uint256 lastUpdate,
        uint256 lastSupply,
        uint256 rewards
    );
    event UserAccrue(
        ERC20 indexed producerToken,
        address indexed user,
        uint256 lastUpdate,
        uint256 lastBalance,
        uint256 rewards
    );
    event Harvest(
        ERC20[] producerTokens,
        ERC20[] rewardTokens,
        uint256[] rewardAmounts
    );
    event Claim(ERC20 indexed producerToken, address indexed user);
    event SetRewardRecipientPrivileged(
        address indexed lpContract,
        ERC20 indexed producerToken,
        ERC20 indexed rewardToken,
        address recipient
    );
    event UnsetRewardRecipientPrivileged(
        address indexed lpContract,
        ERC20 indexed producerToken,
        ERC20 indexed rewardToken
    );

    error ZeroAddress();
    error NotContract();
    error TokenAlreadyAdded();

    function initialize() public initializer {
        __Ownable_init();
    }

    /**
        @notice Set producer
        @param  _producer  address  Producer contract address
     */
    function setProducer(address _producer) external onlyOwner {
        if (_producer == address(0)) revert ZeroAddress();

        producer = IProducer(_producer);

        emit SetProducer(_producer);
    }

    /**
        @notice Set reward recipient for a reward token
        @param  producerToken  ERC20    Producer token contract
        @param  rewardToken    ERC20    Reward token contract
        @param  recipient      address  Rewards recipient
    */
    function setRewardRecipient(
        ERC20 producerToken,
        ERC20 rewardToken,
        address recipient
    ) external {
        if (address(producerToken) == address(0)) revert ZeroAddress();
        if (address(rewardToken) == address(0)) revert ZeroAddress();
        if (recipient == address(0)) revert ZeroAddress();

        producerTokens[producerToken].rewardRecipients[msg.sender][
            rewardToken
        ] = recipient;

        emit SetRewardRecipient(
            msg.sender,
            producerToken,
            rewardToken,
            recipient
        );
    }

    /**
        @notice Unset reward recipient for a reward token
        @param  producerToken  ERC20  Producer token contract
        @param  rewardToken    ERC20  Reward token contract
    */
    function unsetRewardRecipient(ERC20 producerToken, ERC20 rewardToken)
        external
    {
        if (address(producerToken) == address(0)) revert ZeroAddress();
        if (address(rewardToken) == address(0)) revert ZeroAddress();

        delete producerTokens[producerToken].rewardRecipients[msg.sender][
            rewardToken
        ];

        emit UnsetRewardRecipient(msg.sender, producerToken, rewardToken);
    }

    /**
        @notice Add a reward token to a producer token's rewardTokens array
        @param  producerToken  ERC20  Producer token contract
        @param  rewardToken    ERC20  Reward token contract
    */
    function addRewardToken(ERC20 producerToken, ERC20 rewardToken)
        external
        onlyOwner
    {
        if (address(producerToken) == address(0)) revert ZeroAddress();
        if (address(rewardToken) == address(0)) revert ZeroAddress();

        // Check if the token has been added previously for the specified producer
        ProducerToken storage p = producerTokens[producerToken];
        ERC20[] memory rewardTokens = p.rewardTokens;
        uint256 len = rewardTokens.length;

        for (uint256 i; i < len; ++i) {
            if (address(rewardTokens[i]) == address(rewardToken)) {
                revert TokenAlreadyAdded();
            }
        }

        p.rewardTokens.push(rewardToken);

        emit AddRewardToken(producerToken, rewardToken);
    }

    /**
        @notice Remove a reward token from a producer token's rewardTokens array
        @param  producerToken  ERC20    Producer token contract
        @param  removalIndex   uint256  Index of the element to be removed
    */
    function removeRewardToken(ERC20 producerToken, uint256 removalIndex)
        external
        onlyOwner
    {
        if (address(producerToken) == address(0)) revert ZeroAddress();

        ERC20[] storage rewardTokens = producerTokens[producerToken]
            .rewardTokens;
        uint256 lastIndex = rewardTokens.length - 1;

        if (removalIndex != lastIndex) {
            // Set the element at removalIndex to the last element
            rewardTokens[removalIndex] = rewardTokens[lastIndex];
        }

        rewardTokens.pop();

        emit RemoveRewardToken(producerToken, removalIndex);
    }

    /**
        @notice Getter for a producer token's UserState struct member values
        @param  producerToken  ERC20    Producer token contract
        @param  user           address  User
        @return lastUpdate     uint256  Last update
        @return lastBalance    uint256  Last balance
        @return rewards        uint256  Rewards
    */
    function getUserState(ERC20 producerToken, address user)
        external
        view
        returns (
            uint256 lastUpdate,
            uint256 lastBalance,
            uint256 rewards
        )
    {
        Common.UserState memory userState = producerTokens[producerToken].userStates[
            user
        ];

        return (userState.lastUpdate, userState.lastBalance, userState.rewards);
    }

    /**
        @notice Getter for a producer token's accrued amount for a reward token
        @param  producerToken  ERC20    Producer token contract
        @param  rewardToken    ERC20    Reward token contract
        @return                uint256  Reward state
    */
    function getRewardState(ERC20 producerToken, ERC20 rewardToken)
        external
        view
        returns (uint256)
    {
        return producerTokens[producerToken].rewardStates[rewardToken];
    }

    /**
        @notice Getter for a producer token's reward tokens
        @param  producerToken  ERC20    Producer token contract
        @return                ERC20[]  Reward token contracts
    */
    function getRewardTokens(ERC20 producerToken)
        external
        view
        returns (ERC20[] memory)
    {
        return producerTokens[producerToken].rewardTokens;
    }

    /**
        @notice Get the reward recipient for a user by producer and reward token
        @param  user           address  User
        @param  producerToken  ERC20    Producer token contract
        @param  rewardToken    ERC20    Reward token contract
        @return                address  Reward recipient
    */
    function getRewardRecipient(
        address user,
        ERC20 producerToken,
        ERC20 rewardToken
    ) external view returns (address) {
        return
            producerTokens[producerToken].rewardRecipients[user][rewardToken];
    }

    /**
        @notice Update global rewards accrual state
        @param  producerToken  ERC20  Rewards-producing token
    */
    function globalAccrue(ERC20 producerToken) external {
        if (address(producerToken) == address(0)) revert ZeroAddress();

<<<<<<< HEAD
        _globalAccrue(producerTokens[producerToken].globalState, producerToken);
=======
        Common.GlobalState storage g = producerTokens[producerToken].globalState;
        uint256 totalSupply = producerToken.totalSupply();

        // Calculate rewards, the product of seconds elapsed and last supply
        uint256 rewards = g.rewards +
            (block.timestamp - g.lastUpdate) *
            g.lastSupply;

        g.lastUpdate = block.timestamp.safeCastTo32();
        g.lastSupply = totalSupply.safeCastTo224();
        g.rewards = rewards;

        emit GlobalAccrue(producerToken, block.timestamp, totalSupply, rewards);
>>>>>>> f26ecf6f
    }

    /**
        @notice Update user rewards accrual state
        @param  producerToken  ERC20    Rewards-producing token
        @param  user           address  User address
    */
    function userAccrue(ERC20 producerToken, address user) public {
        if (address(producerToken) == address(0)) revert ZeroAddress();
        if (user == address(0)) revert ZeroAddress();

        Common.UserState storage u = producerTokens[producerToken].userStates[user];
        uint256 balance = producerToken.balanceOf(user);

        // Calculate the amount of rewards accrued by the user up to this call
        uint256 rewards = u.rewards +
            u.lastBalance *
            (block.timestamp - u.lastUpdate);

        u.lastUpdate = block.timestamp.safeCastTo32();
        u.lastBalance = balance.safeCastTo224();
        u.rewards = rewards;

        emit UserAccrue(producerToken, user, block.timestamp, balance, rewards);
    }

    /**
        @notice Update global accrual state
        @param  globalState    GlobalState  Global state of the producer token
        @param  producerToken  ERC20        Producer token contract
    */
    function _globalAccrue(GlobalState storage globalState, ERC20 producerToken)
        internal
    {
        uint256 totalSupply = producerToken.totalSupply();
        uint256 lastUpdate = globalState.lastUpdate;
        uint256 lastSupply = globalState.lastSupply;

        // Calculate rewards, the product of seconds elapsed and last supply
        // Only calculate and update states when needed
        if (block.timestamp != lastUpdate || totalSupply != lastSupply) {
            uint256 rewards = globalState.rewards +
                (block.timestamp - lastUpdate) *
                lastSupply;

            globalState.lastUpdate = block.timestamp.safeCastTo32();
            globalState.lastSupply = totalSupply.safeCastTo224();
            globalState.rewards = rewards;

            emit GlobalAccrue(
                producerToken,
                block.timestamp,
                totalSupply,
                rewards
            );
        }
    }

    /**
        @notice Harvest rewards
        @return _producerTokens  ERC20[]  Producer token contracts
        @return rewardTokens     ERC20[]  Reward token contracts
        @return rewardAmounts    ERC20[]  Reward token amounts
    */
    function harvest()
        public
        returns (
            ERC20[] memory _producerTokens,
            ERC20[] memory rewardTokens,
            uint256[] memory rewardAmounts
        )
    {
        (_producerTokens, rewardTokens, rewardAmounts) = producer
            .claimRewards();
        uint256 pLen = _producerTokens.length;

        // Iterate over the producer tokens and update reward state
        for (uint256 i; i < pLen; ++i) {
            ERC20 p = _producerTokens[i];
            uint256 r = rewardAmounts[i];

            // Update global reward accrual state and associate with the update of reward state
            ProducerToken storage producerState = producerTokens[p];

            _globalAccrue(producerState.globalState, p);

            if (r != 0) {
                producerState.rewardStates[rewardTokens[i]] += r;
            }
        }

        emit Harvest(_producerTokens, rewardTokens, rewardAmounts);
    }

    /**
        @notice Claim rewards
        @param  producerToken  ERC20    Producer token contract
        @param  user           address  User
    */
    function claim(ERC20 producerToken, address user) external {
        if (address(producerToken) == address(0)) revert ZeroAddress();
        if (user == address(0)) revert ZeroAddress();

        harvest();
        userAccrue(producerToken, user);

        ProducerToken storage p = producerTokens[producerToken];
        uint256 globalRewards = p.globalState.rewards;
        uint256 userRewards = p.userStates[user].rewards;
<<<<<<< HEAD
        ERC20[] memory rewardTokens = p.rewardTokens;
        uint256 rLen = rewardTokens.length;

        // Update global and user reward states to reflect the claim
        p.globalState.rewards = globalRewards - userRewards;
        p.userStates[user].rewards = 0;

        emit Claim(producerToken, user);

        // Transfer the proportionate reward token amounts to the recipient
        for (uint256 i; i < rLen; ++i) {
            ERC20 rewardToken = rewardTokens[i];
            address rewardRecipient = p.rewardRecipients[user][rewardToken];
            address recipient = rewardRecipient != address(0)
                ? rewardRecipient
                : user;
            uint256 rewardState = p.rewardStates[rewardToken];
            uint256 amount = (rewardState * userRewards) / globalRewards;

            if (amount != 0) {
                // Update reward state (i.e. amount) to reflect reward tokens transferred out
                p.rewardStates[rewardToken] = rewardState - amount;

                producer.claimUserReward(
                    recipient,
                    address(rewardToken),
                    amount
                );
=======

        // Claim should be skipped and not reverted on zero global/user reward
        if (globalRewards != 0 && userRewards != 0) {
            ERC20[] memory rewardTokens = p.rewardTokens;
            uint256 rLen = rewardTokens.length;

            // Update global and user reward states to reflect the claim
            p.globalState.rewards -= userRewards;
            p.userStates[user].rewards = 0;

            emit Claim(producerToken, user);

            // Transfer the proportionate reward token amounts to the recipient
            for (uint256 i; i < rLen; ++i) {
                ERC20 rewardToken = rewardTokens[i];
                address rewardRecipient = p.rewardRecipients[user][rewardToken];
                address recipient = rewardRecipient != address(0)
                    ? rewardRecipient
                    : user;
                uint256 amount = (p.rewardStates[rewardToken] * userRewards) /
                    globalRewards;

                if (amount != 0) {
                    // Update reward state (i.e. amount) to reflect reward tokens transferred out
                    p.rewardStates[rewardToken] -= amount;

                    producer.claimUserReward(recipient, address(rewardToken), amount);
                }
>>>>>>> f26ecf6f
            }
        }
    }

    /*//////////////////////////////////////////////////////////////
                    ⚠️ NOTABLE PRIVILEGED METHODS ⚠️
    //////////////////////////////////////////////////////////////*/

    /**
        @notice Privileged method for setting the reward recipient of a contract
        @notice This should ONLY be used to forward rewards for Pirex-GMX LP contracts
        @notice In production, we will have a 2nd multisig which reduces risk of abuse
        @param  lpContract     address  Pirex-GMX LP contract
        @param  producerToken  ERC20    Producer token contract
        @param  rewardToken    ERC20    Reward token contract
        @param  recipient      address  Rewards recipient
    */
    function setRewardRecipientPrivileged(
        address lpContract,
        ERC20 producerToken,
        ERC20 rewardToken,
        address recipient
    ) external onlyOwner {
        if (lpContract.code.length == 0) revert NotContract();
        if (address(producerToken) == address(0)) revert ZeroAddress();
        if (address(rewardToken) == address(0)) revert ZeroAddress();
        if (recipient == address(0)) revert ZeroAddress();

        producerTokens[producerToken].rewardRecipients[lpContract][
            rewardToken
        ] = recipient;

        emit SetRewardRecipientPrivileged(
            lpContract,
            producerToken,
            rewardToken,
            recipient
        );
    }

    /**
        @notice Privileged method for unsetting the reward recipient of a contract
        @param  lpContract     address  Pirex-GMX LP contract
        @param  producerToken  ERC20    Producer token contract
        @param  rewardToken    ERC20    Reward token contract
    */
    function unsetRewardRecipientPrivileged(
        address lpContract,
        ERC20 producerToken,
        ERC20 rewardToken
    ) external onlyOwner {
        if (lpContract.code.length == 0) revert NotContract();
        if (address(producerToken) == address(0)) revert ZeroAddress();
        if (address(rewardToken) == address(0)) revert ZeroAddress();

        delete producerTokens[producerToken].rewardRecipients[lpContract][
            rewardToken
        ];

        emit UnsetRewardRecipientPrivileged(
            lpContract,
            producerToken,
            rewardToken
        );
    }
}<|MERGE_RESOLUTION|>--- conflicted
+++ resolved
@@ -15,21 +15,6 @@
 contract PirexRewards is OwnableUpgradeable {
     using SafeTransferLib for ERC20;
     using SafeCastLib for uint256;
-<<<<<<< HEAD
-
-    struct GlobalState {
-        uint32 lastUpdate;
-        uint224 lastSupply;
-        uint256 rewards;
-    }
-
-    struct UserState {
-        uint32 lastUpdate;
-        uint224 lastBalance;
-        uint256 rewards;
-    }
-=======
->>>>>>> f26ecf6f
 
     struct ProducerToken {
         ERC20[] rewardTokens;
@@ -285,23 +270,7 @@
     function globalAccrue(ERC20 producerToken) external {
         if (address(producerToken) == address(0)) revert ZeroAddress();
 
-<<<<<<< HEAD
         _globalAccrue(producerTokens[producerToken].globalState, producerToken);
-=======
-        Common.GlobalState storage g = producerTokens[producerToken].globalState;
-        uint256 totalSupply = producerToken.totalSupply();
-
-        // Calculate rewards, the product of seconds elapsed and last supply
-        uint256 rewards = g.rewards +
-            (block.timestamp - g.lastUpdate) *
-            g.lastSupply;
-
-        g.lastUpdate = block.timestamp.safeCastTo32();
-        g.lastSupply = totalSupply.safeCastTo224();
-        g.rewards = rewards;
-
-        emit GlobalAccrue(producerToken, block.timestamp, totalSupply, rewards);
->>>>>>> f26ecf6f
     }
 
     /**
@@ -330,10 +299,10 @@
 
     /**
         @notice Update global accrual state
-        @param  globalState    GlobalState  Global state of the producer token
-        @param  producerToken  ERC20        Producer token contract
-    */
-    function _globalAccrue(GlobalState storage globalState, ERC20 producerToken)
+        @param  globalState    Common.GlobalState  Global state of the producer token
+        @param  producerToken  ERC20               Producer token contract
+    */
+    function _globalAccrue(Common.GlobalState storage globalState, ERC20 producerToken)
         internal
     {
         uint256 totalSupply = producerToken.totalSupply();
@@ -411,36 +380,6 @@
         ProducerToken storage p = producerTokens[producerToken];
         uint256 globalRewards = p.globalState.rewards;
         uint256 userRewards = p.userStates[user].rewards;
-<<<<<<< HEAD
-        ERC20[] memory rewardTokens = p.rewardTokens;
-        uint256 rLen = rewardTokens.length;
-
-        // Update global and user reward states to reflect the claim
-        p.globalState.rewards = globalRewards - userRewards;
-        p.userStates[user].rewards = 0;
-
-        emit Claim(producerToken, user);
-
-        // Transfer the proportionate reward token amounts to the recipient
-        for (uint256 i; i < rLen; ++i) {
-            ERC20 rewardToken = rewardTokens[i];
-            address rewardRecipient = p.rewardRecipients[user][rewardToken];
-            address recipient = rewardRecipient != address(0)
-                ? rewardRecipient
-                : user;
-            uint256 rewardState = p.rewardStates[rewardToken];
-            uint256 amount = (rewardState * userRewards) / globalRewards;
-
-            if (amount != 0) {
-                // Update reward state (i.e. amount) to reflect reward tokens transferred out
-                p.rewardStates[rewardToken] = rewardState - amount;
-
-                producer.claimUserReward(
-                    recipient,
-                    address(rewardToken),
-                    amount
-                );
-=======
 
         // Claim should be skipped and not reverted on zero global/user reward
         if (globalRewards != 0 && userRewards != 0) {
@@ -448,7 +387,7 @@
             uint256 rLen = rewardTokens.length;
 
             // Update global and user reward states to reflect the claim
-            p.globalState.rewards -= userRewards;
+            p.globalState.rewards = globalRewards - userRewards;
             p.userStates[user].rewards = 0;
 
             emit Claim(producerToken, user);
@@ -460,16 +399,15 @@
                 address recipient = rewardRecipient != address(0)
                     ? rewardRecipient
                     : user;
-                uint256 amount = (p.rewardStates[rewardToken] * userRewards) /
-                    globalRewards;
+                uint256 rewardState = p.rewardStates[rewardToken];
+                uint256 amount = (rewardState * userRewards) / globalRewards;
 
                 if (amount != 0) {
                     // Update reward state (i.e. amount) to reflect reward tokens transferred out
-                    p.rewardStates[rewardToken] -= amount;
+                    p.rewardStates[rewardToken] = rewardState - amount;
 
                     producer.claimUserReward(recipient, address(rewardToken), amount);
                 }
->>>>>>> f26ecf6f
             }
         }
     }
