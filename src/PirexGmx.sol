--- conflicted
+++ resolved
@@ -57,10 +57,13 @@
     // Pirex fee repository and distribution contract
     PirexFees public immutable pirexFees;
 
+    // Pirex reward module contract
+    address public immutable pirexRewards;
+
     // Snapshot vote delegation contract
     DelegateRegistry public immutable delegateRegistry;
 
-    // Dependency contracts which are modifiable by the contract owner
+    // GMX contracts
     IRewardRouterV2 public gmxRewardRouterV2 =
         IRewardRouterV2(0xA906F338CB21815cBc4Bc87ace9e68c87eF8d8F1);
     RewardTracker public rewardTrackerGmx =
@@ -73,13 +76,6 @@
         RewardTracker(0x908C4D94D34924765f1eDc22A1DD098397c59dD4);
     IVault public gmxVault = IVault(0x489ee077994B6658eAfA855C308275EAd8097C4A);
     address public glpManager = 0x321F653eED006AD1C29D174e17d96351BDe22649;
-
-    // Pirex reward module contract
-<<<<<<< HEAD
-    address public pirexRewards;
-=======
-    address public immutable pirexRewards;
->>>>>>> 2f365572
 
     // Snapshot space
     bytes32 public delegationSpace = bytes32("gmx.eth");
